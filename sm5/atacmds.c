/*
 * atacmds.c
 * 
 * Home page of code is: http://smartmontools.sourceforge.net
 *
 * Copyright (C) 2002-4 Bruce Allen <smartmontools-support@lists.sourceforge.net>
 * Copyright (C) 1999-2000 Michael Cornwell <cornwell@acm.org>
 * Copyright (C) 2000 Andre Hedrick <andre@linux-ide.org>
 *
 * This program is free software; you can redistribute it and/or modify
 * it under the terms of the GNU General Public License as published by
 * the Free Software Foundation; either version 2, or (at your option)
 * any later version.
 *
 * You should have received a copy of the GNU General Public License
 * (for example COPYING); if not, write to the Free
 * Software Foundation, Inc., 675 Mass Ave, Cambridge, MA 02139, USA.
 *
 * This code was originally developed as a Senior Thesis by Michael Cornwell
 * at the Concurrent Systems Laboratory (now part of the Storage Systems
 * Research Center), Jack Baskin School of Engineering, University of
 * California, Santa Cruz. http://ssrc.soe.ucsc.edu/
 * 
 */

#include <stdio.h>
#include <string.h>
#include <errno.h>
#include <stdlib.h>
#include <ctype.h>

#include "atacmds.h"
<<<<<<< HEAD
#include "config.h"
#include "int64.h"
=======
#include "scsicmds.h"
#include "utility.h"
>>>>>>> d11caf4f
#include "extern.h"
#include "utility.h"

<<<<<<< HEAD
const char *atacmds_c_cvsid="$Id: atacmds.c,v 1.160 2004/08/16 22:44:26 ballen4705 Exp $"
ATACMDS_H_CVSID CONFIG_H_CVSID EXTERN_H_CVSID INT64_H_CVSID UTILITY_H_CVSID;

// to hold onto exit code for atexit routine
extern int exitstatus;
=======
const char *atacmds_c_cvsid="$Id: atacmds.c,v 1.100.2.1 2004/08/13 00:04:39 likewise Exp $" ATACMDS_H_CVSID EXTERN_H_CVSID UTILITY_H_CVSID;
>>>>>>> d11caf4f

// for passing global control variables
extern smartmonctrl *con;

// These Drive Identity tables are taken from hdparm 5.2, and are also
// given in the ATA/ATAPI specs for the IDENTIFY DEVICE command.  Note
// that SMART was first added into the ATA/ATAPI-3 Standard with
// Revision 3 of the document, July 25, 1995.  Look at the "Document
// Status" revision commands at the beginning of
// http://www.t13.org/project/d2008r6.pdf to see this.
#define NOVAL_0                 0x0000
#define NOVAL_1                 0xffff
/* word 81: minor version number */
#define MINOR_MAX 0x22
const char *minor_str[] = {                     /* word 81 value: */
  "Device does not report version",             /* 0x0000       */
  "ATA-1 X3T9.2 781D prior to revision 4",      /* 0x0001       */
  "ATA-1 published, ANSI X3.221-1994",          /* 0x0002       */
  "ATA-1 X3T9.2 781D revision 4",               /* 0x0003       */
  "ATA-2 published, ANSI X3.279-1996",          /* 0x0004       */
  "ATA-2 X3T10 948D prior to revision 2k",      /* 0x0005       */
  "ATA-3 X3T10 2008D revision 1",               /* 0x0006       */ /* SMART NOT INCLUDED */
  "ATA-2 X3T10 948D revision 2k",               /* 0x0007       */
  "ATA-3 X3T10 2008D revision 0",               /* 0x0008       */ 
  "ATA-2 X3T10 948D revision 3",                /* 0x0009       */
  "ATA-3 published, ANSI X3.298-199x",          /* 0x000a       */
  "ATA-3 X3T10 2008D revision 6",               /* 0x000b       */ /* 1st VERSION WITH SMART */
  "ATA-3 X3T13 2008D revision 7 and 7a",        /* 0x000c       */
  "ATA/ATAPI-4 X3T13 1153D revision 6",         /* 0x000d       */
  "ATA/ATAPI-4 T13 1153D revision 13",          /* 0x000e       */
  "ATA/ATAPI-4 X3T13 1153D revision 7",         /* 0x000f       */
  "ATA/ATAPI-4 T13 1153D revision 18",          /* 0x0010       */
  "ATA/ATAPI-4 T13 1153D revision 15",          /* 0x0011       */
  "ATA/ATAPI-4 published, ANSI NCITS 317-1998", /* 0x0012       */
  "ATA/ATAPI-5 T13 1321D revision 3",           /* 0x0013       */
  "ATA/ATAPI-4 T13 1153D revision 14",          /* 0x0014       */
  "ATA/ATAPI-5 T13 1321D revision 1",           /* 0x0015       */
  "ATA/ATAPI-5 published, ANSI NCITS 340-2000", /* 0x0016       */
  "ATA/ATAPI-4 T13 1153D revision 17",          /* 0x0017       */
  "ATA/ATAPI-6 T13 1410D revision 0",           /* 0x0018       */
  "ATA/ATAPI-6 T13 1410D revision 3a",          /* 0x0019       */
  "ATA/ATAPI-7 T13 1532D revision 1",           /* 0x001a       */
  "ATA/ATAPI-6 T13 1410D revision 2",           /* 0x001b       */
  "ATA/ATAPI-6 T13 1410D revision 1",           /* 0x001c       */
  "reserved",                                   /* 0x001d       */
  "ATA/ATAPI-7 T13 1532D revision 0",           /* 0x001e       */
  "reserved",                                   /* 0x001f       */
  "reserved",                                   /* 0x0020       */
  "ATA/ATAPI-7 T13 1532D revision 4a",          /* 0x0021       */
  "ATA/ATAPI-6 published, ANSI INCITS 361-2002" /* 0x0022       */
};

// NOTE ATA/ATAPI-4 REV 4 was the LAST revision where the device
// attribute structures were NOT completely vendor specific.  So any
// disk that is ATA/ATAPI-4 or above can not be trusted to show the
// vendor values in sensible format.

// Negative values below are because it doesn't support SMART
const int actual_ver[] = { 
  /* word 81 value: */
  0,            /* 0x0000       WARNING:        */
  1,            /* 0x0001       WARNING:        */
  1,            /* 0x0002       WARNING:        */
  1,            /* 0x0003       WARNING:        */
  2,            /* 0x0004       WARNING:   This array           */
  2,            /* 0x0005       WARNING:   corresponds          */
  -3, /*<== */  /* 0x0006       WARNING:   *exactly*            */
  2,            /* 0x0007       WARNING:   to the ATA/          */
  -3, /*<== */  /* 0x0008       WARNING:   ATAPI version        */
  2,            /* 0x0009       WARNING:   listed in            */
  3,            /* 0x000a       WARNING:   the                  */
  3,            /* 0x000b       WARNING:   minor_str            */
  3,            /* 0x000c       WARNING:   array                */
  4,            /* 0x000d       WARNING:   above.               */
  4,            /* 0x000e       WARNING:                        */
  4,            /* 0x000f       WARNING:   If you change        */
  4,            /* 0x0010       WARNING:   that one,            */
  4,            /* 0x0011       WARNING:   change this one      */
  4,            /* 0x0012       WARNING:   too!!!               */
  5,            /* 0x0013       WARNING:        */
  4,            /* 0x0014       WARNING:        */
  5,            /* 0x0015       WARNING:        */
  5,            /* 0x0016       WARNING:        */
  4,            /* 0x0017       WARNING:        */
  6,            /* 0x0018       WARNING:        */
  6,            /* 0x0019       WARNING:        */
  7,            /* 0x001a       WARNING:        */
  6,            /* 0x001b       WARNING:        */
  6,            /* 0x001c       WARNING:        */
  0,            /* 0x001d       WARNING:        */
  7,            /* 0x001e       WARNING:        */
  0,            /* 0x001f       WARNING:        */
  0,            /* 0x0020       WARNING:        */
  7,            /* 0x0021       WARNING:        */
  6             /* 0x0022       WARNING:        */
};

// When you add additional items to this list, you should then:
// 0 -- update this list
// 1 -- modify the following function parse_attribute_def()
// 2 -- if needed, modify ataPrintSmartAttribRawValue()
// 3 -  if needed, modify ataPrintSmartAttribName()
// 4 -- add #define PRESET_N_DESCRIPTION at top of knowndrives.c
// 5 -- add drive in question into knowndrives[] table in knowndrives.c
// 6 -- update smartctl.8
// 7 -- update smartd.8
// 8 -- do "make smartd.conf.5" to update smartd.conf.5
// 9 -- update CHANGELOG file
const char *vendorattributeargs[] = {
  // 0  defs[9]=1
  "9,minutes",
  // 1  defs[9]=3
  "9,seconds",
  // 2  defs[9]=2
  "9,temp",
  // 3  defs[220]=1
  "220,temp",
  // 4  defs[*]=253
  "N,raw8",
  // 5  defs[*]=254
  "N,raw16",
  // 6  defs[*]=255
  "N,raw48",
  // 7  defs[200]=1
  "200,writeerrorcount",
  // 8  defs[9]=4
  "9,halfminutes",
  // 9  defs[194]=1
  "194,10xCelsius",
  // 10 defs[194]=2
  "194,unknown",
  // 11 defs[193]=1
  "193,loadunload",
  // 12 defs[201]=1
  "201,detectedtacount",
  // 13 defs[192]=1
  "192,emergencyretractcyclect",
  // 14 defs[198]=1
  "198,offlinescanuncsectorct",
  // NULL should always terminate the array
  NULL
};

// This are the meanings of the Self-test failure checkpoint byte.
// This is in the self-test log at offset 4 bytes into the self-test
// descriptor and in the SMART READ DATA structure at byte offset
// 371. These codes are not well documented.  The meanings returned by
// this routine are used (at least) by Maxtor and IBM. Returns NULL if
// not recognized.  Currently the maximum length is 15 bytes.
const char *SelfTestFailureCodeName(unsigned char which){
  
  switch (which) {
  case 0:
    return "Write_Test";
  case 1:
    return "Servo_Basic";
  case 2:
    return "Servo_Random";
  case 3:
    return "G-list_Scan";
  case 4:
    return "Handling_Damage";
  case 5:
    return "Read_Scan";
  default:
    return NULL;
  }
}

// This is a utility function for parsing pairs like "9,minutes" or
// "220,temp", and putting the correct flag into the attributedefs
// array.  Returns 1 if problem, 0 if pair has been recongized.
int parse_attribute_def(char *pair, unsigned char **defsptr){
  int i,j;
  char temp[32];
  unsigned char *defs;

  // If array does not exist, allocate it
  if (!*defsptr && !(*defsptr=(unsigned char *)calloc(MAX_ATTRIBUTE_NUM, 1))){
    pout("Out of memory in parse_attribute_def\n");
    EXIT(1);
  }

  defs=*defsptr;

  // look along list and see if we find the pair
  for (i=0; vendorattributeargs[i] && strcmp(pair, vendorattributeargs[i]); i++);

  switch (i) {
  case 0:
    // attribute 9 is power on time in minutes
    defs[9]=1;
    return 0;
  case 1:
    // attribute 9 is power-on-time in seconds
    defs[9]=3;
    return 0;
  case 2:
    // attribute 9 is temperature in celsius
    defs[9]=2;
    return 0;
  case 3:
    // attribute 220 is temperature in celsius
    defs[220]=1;
    return 0;
  case 4:
    // print all attributes in raw 8-bit form
    for (j=0; j<MAX_ATTRIBUTE_NUM; j++)
      defs[j]=253;
    return 0;
  case 5:
    // print all attributes in raw 16-bit form
    for (j=0; j<MAX_ATTRIBUTE_NUM; j++)
      defs[j]=254;
    return 0;
  case 6:
    // print all attributes in raw 48-bit form
    for (j=0; j<MAX_ATTRIBUTE_NUM; j++)
      defs[j]=255;
    return 0;
  case 7:
    // attribute 200 is write error count
    defs[200]=1;
    return 0;
  case 8:
    // attribute 9 increments once every 30 seconds (power on time
    // measure)
    defs[9]=4;
    return 0;
  case 9:
    // attribute 194 is ten times disk temp in Celsius
    defs[194]=1;
    return 0;
  case 10:
    // attribute 194 is unknown
    defs[194]=2;
    return 0;
  case 11:
    // Hitachi : Attributes 193 has 2 values : 1 load, 1 normal unload
    defs[193]=1;
    return 0;
  case 12:
    // Fujitsu
    defs[201]=1;
    return 0;
  case 13:
    // Fujitsu
    defs[192]=1;
    return 0;
  case 14:
    // Fujitsu
    defs[198]=1;
    return 0;
  default:
    // pair not found
    break;
  }
  // At this point, either the pair was not found, or it is of the
  // form N,uninterpreted, in which case we need to parse N
  j=sscanf(pair,"%d,%14s", &i, temp);
 
  // if no match to pattern, unrecognized
  if (j!=2 || i<0 || i >255)
    return 1;

  // check for recognized strings
  if (!strcmp(temp, "raw8")) {
    defs[i]=253;
    return 0;
  }
  
  // check for recognized strings
  if (!strcmp(temp, "raw16")) {
    defs[i]=254;
    return 0;
  }
  
  // check for recognized strings
  if (!strcmp(temp, "raw48")) {
    defs[i]=255;
    return 0;
  }
 
  // didn't recognize the string
  return 1;
}

// Structure used in sorting the array vendorattributeargs[].
typedef struct vaa_pair_s {
  const char *vaa;
  const char *padded_vaa;
} vaa_pair;

// Returns a copy of s with all numbers of less than three digits padded with
// leading zeros.  Returns NULL if there isn't enough memory available.  The
// memory for the string is dynamically allocated and should be freed by the
// caller.
char *pad_numbers(const char *s)
{
  char c, *t, *u;
  const char *r;
  int i, len, ndigits = 0;

  // Allocate the maximum possible amount of memory needed.
  if (!(t = (char *)malloc(strlen(s)*2+2)))
    return NULL;

  // Copy the string s to t, padding any numbers of less than three digits
  // with leading zeros.  The string is copied backwards to simplify the code.
  r = s + strlen(s);
  u = t;
  while (( r-- >= s)) {
    if (isdigit((int)*r))
      ndigits++;
    else if (ndigits > 0) {
      while (ndigits++ < 3)
        *u++ = '0';
      ndigits = 0;
    }
    *u++ = *r;
  }
  *u = '\0';

  // Reverse the string in t.
  len = strlen(t);
  for (i = 0; i < len/2; i++) {
    c          = t[i];
    t[i]       = t[len-1-i];
    t[len-1-i] = c;
  }

  return t;
}

// Comparison function for qsort().  Used by sort_vendorattributeargs().
int compare_vaa_pairs(const void *a, const void *b)
{
  vaa_pair *p = (vaa_pair *)a;
  vaa_pair *q = (vaa_pair *)b;

  return strcmp(p->padded_vaa, q->padded_vaa);
}

// Returns a sorted list of vendorattributeargs or NULL if there is not enough
// memory available.  The memory for the list is allocated dynamically and
// should be freed by the caller.
// To perform the sort, any numbers in the strings are padded out to three
// digits by adding leading zeros.  For example,
//
//    "9,minutes"  becomes  "009,minutes"
//    "N,raw16"    becomes  "N,raw016"
//
// and the original strings are paired with the padded strings.  The list of
// pairs is then sorted by comparing the padded strings (using strcmp) and the
// result is then the list of unpadded strings.
//
const char **sort_vendorattributeargs(void) {
  const char **ps, **sorted_list = NULL;
  vaa_pair *pairs, *pp;
  int count, i;

  // Figure out how many strings are in vendorattributeargs[] (not including
  // the terminating NULL).
  count = (sizeof vendorattributeargs) / sizeof(char *) - 1;

  // Construct a list of pairs of strings from vendorattributeargs[] and their
  // padded equivalents.
  if (!(pairs = (vaa_pair *)malloc(sizeof(vaa_pair) * count)))
    goto END;
  for (ps = vendorattributeargs, pp = pairs; *ps; ps++, pp++) {
    pp->vaa = *ps;
    if (!(pp->padded_vaa = pad_numbers(*ps)))
      goto END;
  }

  // Sort the array of vaa_pair structures by comparing the padded strings
  // using strcmp().
  qsort(pairs, count, sizeof(vaa_pair), compare_vaa_pairs);

  // Construct the sorted list of strings.
  if (!(sorted_list = (const char **)malloc(sizeof vendorattributeargs)))
    goto END;
  for (ps = sorted_list, pp = pairs, i = 0; i < count; ps++, pp++, i++)
    *ps = pp->vaa;
  *ps = NULL;

END:
  if (pairs) {
    for (i = 0; i < count; i++)
      if (pairs[i].padded_vaa)
        free((void *)pairs[i].padded_vaa);
    free((void *)pairs);
  }

  // If there was a problem creating the list then sorted_list should now
  // contain NULL.
  return sorted_list;
}

// Function to return a multiline string containing a list of the arguments in 
// vendorattributeargs[].  The strings are preceeded by tabs and followed
// (except for the last) by newlines.
// This function allocates the required memory for the string and the caller
// must use free() to free it.  It returns NULL if the required memory can't
// be allocated.
char *create_vendor_attribute_arg_list(void){
  const char **ps, **sorted;
  char *s;
  int len;

  // Get a sorted list of vendor attribute arguments.  If the sort fails
  // (which should only happen if the system is really low on memory) then just
  // use the unordered list.
  if (!(sorted = (const char **) sort_vendorattributeargs()))
    sorted = vendorattributeargs;

  // Calculate the required number of characters
  len = 1;                // At least one char ('\0')
  for (ps = sorted; *ps != NULL; ps++) {
    len += 1;             // For the tab
    len += strlen(*ps);   // For the actual argument string
    if (*(ps+1))
      len++;              // For the newline if required
  }

  // Attempt to allocate memory for the string
  if (!(s = (char *)malloc(len)))
    return NULL;

  // Construct the string
  *s = '\0';
  for (ps = sorted; *ps != NULL; ps++) {
    strcat(s, "\t");
    strcat(s, *ps);
    if (*(ps+1))
      strcat(s, "\n");
  }

  free((char **)sorted);

  // Return a pointer to the string
  return s;
}

// swap two bytes.  Point to low address
void swap2(char *location){
  char tmp=*location;
  *location=*(location+1);
  *(location+1)=tmp;
  return;
}

<<<<<<< HEAD
// swap four bytes.  Point to low address
void swap4(char *location){
  char tmp=*location;
  *location=*(location+3);
  *(location+3)=tmp;
  swap2(location+1);
  return;
}

// swap eight bytes.  Points to low address
void swap8(char *location){
  char tmp=*location;
  *location=*(location+7);
  *(location+7)=tmp;
  tmp=*(location+1);
  *(location+1)=*(location+6);
  *(location+6)=tmp;
  swap4(location+2);
  return;
=======
// PURPOSE
//   This is an interface routine meant to isolate the OS dependent
//   parts of the code, and to provide a debugging interface.  Each
//   different port and OS needs to provide it's own interface.  This
//   is the linux one.
// DETAILED DESCRIPTION OF ARGUMENTS
//   device: is the file descriptor provided by open()
//   command: defines the different operations.
//   select: additional input data if needed (which log, which type of
//           self-test).
//   data:   location to write output data, if needed (512 bytes).
//   Note: not all commands use all arguments.
// RETURN VALUES
//  -1 if the command failed
//   0 if the command succeeded,
//   STATUS_CHECK routine: 
//  -1 if the command failed
//   0 if the command succeeded and disk SMART status is "OK"
//   1 if the command succeeded and disk SMART status is "FAILING"


// huge value of buffer size needed because HDIO_DRIVE_CMD assumes
// that buff[3] is the data size.  Since the SMART_AUTOSAVE and
// SMART_AUTO_OFFLINE use values of 0xf1 and 0xf8 we need the space.
// Otherwise a 4+512 byte buffer would be enough.
#define STRANGE_BUFFER_LENGTH (4+512*0xf8)

int os_specific_handler(int device, smart_command_set command, int select, char *data){
  unsigned char buff[STRANGE_BUFFER_LENGTH];
  int retval = 0, copydata = 0;

  // See struct hd_drive_cmd_hdr in hdreg.h
  // buff[0]: ATA COMMAND CODE REGISTER
  // buff[1]: ATA SECTOR NUMBER REGISTER
  // buff[2]: ATA FEATURES REGISTER
  // buff[3]: ATA SECTOR COUNT REGISTER
  
  // clear out buff.  Large enough for HDIO_DRIVE_CMD (4+512 bytes)
  memset(buff, 0, STRANGE_BUFFER_LENGTH);

  buff[0]=WIN_SMART;
  switch (command){
  case READ_VALUES:
    buff[2]=SMART_READ_VALUES;
    copydata=buff[3]=1;
    break;
  case READ_THRESHOLDS:
    buff[2]=SMART_READ_THRESHOLDS;
    copydata=buff[1]=buff[3]=1;
    break;
  case READ_LOG:
    buff[2]=SMART_READ_LOG_SECTOR;
    buff[1]=select;
    copydata=buff[3]=1;
    break;
  case IDENTIFY:
    buff[0]=WIN_IDENTIFY;
    copydata=buff[3]=1;
    break;
  case PIDENTIFY:
    buff[0]=WIN_PIDENTIFY;
    copydata=buff[3]=1;
    break;
  case ENABLE:
    buff[2]=SMART_ENABLE;
    buff[1]=1;
    break;
  case DISABLE:
    buff[2]=SMART_DISABLE;
    buff[1]=1;
    break;
  case STATUS:
    // this command only says if SMART is working.  It could be
    // replaced with STATUS_CHECK below.
    buff[2]=SMART_STATUS;
    break;
  case AUTO_OFFLINE:
    buff[2]=SMART_AUTO_OFFLINE;
    buff[3]=select;   // YET NOTE - THIS IS A NON-DATA COMMAND!!
    break;
  case AUTOSAVE:
    buff[2]=SMART_AUTOSAVE;
    buff[3]=select;   // YET NOTE - THIS IS A NON-DATA COMMAND!!
    break;
  case IMMEDIATE_OFFLINE:
    buff[2]=SMART_IMMEDIATE_OFFLINE;
    buff[1]=select;
    break;
    // the command uses HDIO_DRIVE_TASK and has different syntax than
    // the other commands.
  case STATUS_CHECK:
    buff[1]=SMART_STATUS;
    break;
  default:
    pout("Unrecognized command %d in os_specific_handler()\n", command);
    exit(1);
    break;
  }
  
  // There are two different types of ioctls().  The HDIO_DRIVE_TASK
  // one is this:
  if (command==STATUS_CHECK){
    unsigned const char normal_lo=0x4f, normal_hi=0xc2;
    unsigned const char failed_lo=0xf4, failed_hi=0x2c;
    buff[4]=normal_lo;
    buff[5]=normal_hi;
    
    // HDIO_DRIVE_TASK IOCTL
#ifdef HDIO_DRIVE_TASK
    if ((retval=ioctl(device, HDIO_DRIVE_TASK, buff)))
#endif
      return -1;
    
    // Cyl low and Cyl high unchanged means "Good SMART status"
    if (buff[4]==normal_lo && buff[5]==normal_hi)
      return 0;
    
    // These values mean "Bad SMART status"
    if (buff[4]==failed_lo && buff[5]==failed_hi)
      return 1;
    
    // We haven't gotten output that makes sense; print out some debugging info
    syserror("Error SMART Status command failed");
    pout("Please get assistance from %s\n",PROJECTHOME);
    pout("Register values returned from SMART Status command are:\n");
    pout("CMD=0x%02x\n",(int)buff[0]);
    pout("FR =0x%02x\n",(int)buff[1]);
    pout("NS =0x%02x\n",(int)buff[2]);
    pout("SC =0x%02x\n",(int)buff[3]);
    pout("CL =0x%02x\n",(int)buff[4]);
    pout("CH =0x%02x\n",(int)buff[5]);
    pout("SEL=0x%02x\n",(int)buff[6]);
    return -1;   
  }
  
  // We are now doing the HDIO_DRIVE_CMD type ioctl.
  if ((retval=ioctl(device, HDIO_DRIVE_CMD, buff)))
    return -1;
  
  if (copydata)
    memcpy(data, buff+4, 512);
  
  return 0; 
>>>>>>> d11caf4f
}

// PURPOSE
//   This is an interface routine meant to isolate the OS dependent
//   parts of the code, and to provide a debugging interface.  Each
//   different port and OS needs to provide it's own interface.  This
//   is the linux one.
// DESCRIPTION
//   The function sends SCSI vendor-specific command 0xC (6 bytes long)followed
//   by the data buffer representing ATA registers:
//      buff[0]: ATA COMMAND CODE REGISTER
//      buff[1]: ATA SECTOR NUMBER REGISTER
//      buff[2]: ATA FEATURES REGISTER
//      buff[3]: ATA SECTOR COUNT REGISTER
//  (See struct hd_drive_cmd_hdr in hdreg.h)
//
// ARGUMENTS
//   device: is the file descriptor provided by open()
//   command: defines the different operations.
//   select: additional input data if needed (which log, which type of
//           self-test).
//   data:   location to write output data, if needed (512 bytes).
//   Note: not all commands use all arguments.
// RETURN VALUES
//  -1 if the command failed
//   0 if the command succeeded,
//   STATUS_CHECK routine: 
//  -1 if the command failed
//   0 if the command succeeded and disk SMART status is "OK"
//   1 if the command succeeded and disk SMART status is "FAILING"

int mvsata_os_specific_handler(int device, 
                               smart_command_set command, 
                               int select, 
                               char *data)
{  
  typedef struct 
  {  
    int  inlen;
    int  outlen;
    char cmd[540];
  } mvsata_scsi_cmd;

  int copydata = 0;
  mvsata_scsi_cmd  smart_command;
  unsigned char *buff = &smart_command.cmd[6];
  // See struct hd_drive_cmd_hdr in hdreg.h
  // buff[0]: ATA COMMAND CODE REGISTER
  // buff[1]: ATA SECTOR NUMBER REGISTER
  // buff[2]: ATA FEATURES REGISTER
  // buff[3]: ATA SECTOR COUNT REGISTER
  
  // clear out buff.  Large enough for HDIO_DRIVE_CMD (4+512 bytes)
  memset(&smart_command, 0, sizeof(smart_command));
  smart_command.inlen = 540;
  smart_command.outlen = 540;
  smart_command.cmd[0] = 0xC;  //Vendor-specific code
  smart_command.cmd[4] = 6;     //command length
  
  buff[0] = WIN_SMART;
  switch (command){
  case READ_VALUES:
    buff[2]=SMART_READ_VALUES;
    copydata=buff[3]=1;
    break;
  case READ_THRESHOLDS:
    buff[2]=SMART_READ_THRESHOLDS;
    copydata=buff[1]=buff[3]=1;
    break;
  case READ_LOG:
    buff[2]=SMART_READ_LOG_SECTOR;
    buff[1]=select;
    copydata=buff[3]=1;
    break;
  case IDENTIFY:
    buff[0]=WIN_IDENTIFY;
    copydata=buff[3]=1;
    break;
  case PIDENTIFY:
    buff[0]=WIN_PIDENTIFY;
    copydata=buff[3]=1;
    break;
  case ENABLE:
    buff[2]=SMART_ENABLE;
    buff[1]=1;
    break;
  case DISABLE:
    buff[2]=SMART_DISABLE;
    buff[1]=1;
    break;
  case STATUS:
  case STATUS_CHECK:
    // this command only says if SMART is working.  It could be
    // replaced with STATUS_CHECK below.
    buff[2] = SMART_STATUS;
    break;
  case AUTO_OFFLINE:
    buff[2]=SMART_AUTO_OFFLINE;
    buff[3]=select;   // YET NOTE - THIS IS A NON-DATA COMMAND!!
    break;
  case AUTOSAVE:
    buff[2]=SMART_AUTOSAVE;
    buff[3]=select;   // YET NOTE - THIS IS A NON-DATA COMMAND!!
    break;
  case IMMEDIATE_OFFLINE:
    buff[2]=SMART_IMMEDIATE_OFFLINE;
    buff[1]=select;
    break;
  default:
    pout("Unrecognized command %d in mvsata_os_specific_handler()\n", command);
    exit(1);
    break;
  }  
  // There are two different types of ioctls().  The HDIO_DRIVE_TASK
  // one is this:
  // We are now doing the HDIO_DRIVE_CMD type ioctl.
  if (ioctl(device, SCSI_IOCTL_SEND_COMMAND, (void *)&smart_command))
      return -1;
  //Data returned is starting from 0 offset  
  if (command == STATUS || command == STATUS_CHECK)
  {
    // Cyl low and Cyl high unchanged means "Good SMART status"
    if (buff[4] == 0x4F && buff[5] == 0xC2)
      return 0;    
    // These values mean "Bad SMART status"
    if (buff[4] == 0xF4 && buff[5] == 0x2C)
      return 1;    
    // We haven't gotten output that makes sense; print out some debugging info
    syserror("Error SMART Status command failed");
    pout("Please get assistance from %s\n",PROJECTHOME);
    pout("Register values returned from SMART Status command are:\n");
    pout("CMD =0x%02x\n",(int)buff[0]);
    pout("FR =0x%02x\n",(int)buff[1]);
    pout("NS =0x%02x\n",(int)buff[2]);
    pout("SC =0x%02x\n",(int)buff[3]);
    pout("CL =0x%02x\n",(int)buff[4]);
    pout("CH =0x%02x\n",(int)buff[5]);
    pout("SEL=0x%02x\n",(int)buff[6]);
    return -1;   
  }  

  if (copydata)
    memcpy(data, buff, 512);
  return 0; 
}


static char *commandstrings[]={
  "SMART ENABLE",
  "SMART DISABLE",
  "SMART AUTOMATIC ATTRIBUTE SAVE",
  "SMART IMMEDIATE OFFLINE",
  "SMART AUTO OFFLINE",
  "SMART STATUS",
  "SMART STATUS CHECK",
  "SMART READ ATTRIBUTE VALUES",
  "SMART READ ATTRIBUTE THRESHOLDS",
  "SMART READ LOG",
  "IDENTIFY DEVICE",
  "IDENTIFY PACKET DEVICE",
  "CHECK POWER MODE",
  "SMART WRITE LOG",
  "WARNING (UNDEFINED COMMAND -- CONTACT DEVELOPERS AT " PACKAGE_BUGREPORT ")\n"
};

void prettyprint(unsigned char *stuff, char *name){
  int i,j;
  pout("\n===== [%s] DATA START (BASE-16) =====\n", name);
  for (i=0; i<32; i++){
    pout("%03d-%03d: ", 16*i, 16*(i+1)-1);
    for (j=0; j<15; j++)
      pout("%02x ",*stuff++);
    pout("%02x\n",*stuff++);
  }
  pout("===== [%s] DATA END (512 Bytes) =====\n\n", name);
}

// This function provides the pretty-print reporting for SMART
// commands: it implements the various -r "reporting" options for ATA
// ioctls.
int smartcommandhandler(int device, smart_command_set command, int select, char *data){
  int retval;

  // This conditional is true for commands that return data
  int getsdata=(command==PIDENTIFY || 
                command==IDENTIFY || 
                command==READ_LOG || 
                command==READ_THRESHOLDS || 
                command==READ_VALUES ||
		command==CHECK_POWER_MODE);

  int sendsdata=(command==WRITE_LOG);
  
  // If reporting is enabled, say what the command will be before it's executed
  if (con->reportataioctl){
          // conditional is true for commands that use parameters
          int usesparam=(command==READ_LOG || 
                         command==AUTO_OFFLINE || 
                         command==AUTOSAVE || 
                         command==IMMEDIATE_OFFLINE ||
                         command==WRITE_LOG);
                  
    pout("\nREPORT-IOCTL: DeviceFD=%d Command=%s", device, commandstrings[command]);
    if (usesparam)
      pout(" InputParameter=%d\n", select);
    else
      pout("\n");
  }
  
  if ((getsdata || sendsdata) && !data){
    pout("REPORT-IOCTL: Unable to execute command %s : data destination address is NULL\n", commandstrings[command]);
    return -1;
  }
  
<<<<<<< HEAD
  // The reporting is cleaner, and we will find coding bugs faster, if
  // the commands that failed clearly return empty (zeroed) data
  // structures
  if (getsdata) {
    if (command==CHECK_POWER_MODE)
      data[0]=0;
    else
      memset(data, '\0', 512);
  }


  // If reporting is enabled, say what input was sent to the command
  if (con->reportataioctl && sendsdata){
    pout("REPORT-IOCTL: DeviceFD=%d Command=%s", device, commandstrings[command]);
    // if requested, pretty-print the output data structure
    if (con->reportataioctl>1)
      prettyprint((unsigned char *)data, commandstrings[command]);
  }

  // In case the command produces an error, we'll want to know what it is:
  errno=0;
=======
  // now execute the command
  /*Check for MVSATA controller*/
  if (con->ismvsata) 
  {
    retval = mvsata_os_specific_handler(device, command, select, data);
  }
  else
  {
    retval = os_specific_handler(device, command, select, data);
  }
>>>>>>> d11caf4f
  
  // now execute the command
  switch (con->controller_type) {
  case CONTROLLER_3WARE_678K:
  case CONTROLLER_3WARE_678K_CHAR:
  case CONTROLLER_3WARE_9000_CHAR:
    retval=escalade_command_interface(device, con->controller_port-1, con->controller_type, command, select, data);
    break;
  default:
    retval=ata_command_interface(device, command, select, data);
  }

  // If reporting is enabled, say what output was produced by the command
  if (con->reportataioctl){
    if (errno)
      pout("REPORT-IOCTL: DeviceFD=%d Command=%s returned %d errno=%d [%s]\n", 
           device, commandstrings[command], retval, errno, strerror(errno));
    else
      pout("REPORT-IOCTL: DeviceFD=%d Command=%s returned %d\n",
           device, commandstrings[command], retval);
    
    // if requested, pretty-print the output data structure
    if (con->reportataioctl>1 && getsdata) {
      if (command==CHECK_POWER_MODE)
	pout("Sector Count Register (BASE-16): %02x\n", *data);
      else
	prettyprint((unsigned char *)data, commandstrings[command]);
    }
  }
  return retval;
}


// This function computes the checksum of a single disk sector (512
// bytes).  Returns zero if checksum is OK, nonzero if the checksum is
// incorrect.  The size (512) is correct for all SMART structures.
unsigned char checksum(unsigned char *buffer){
  unsigned char sum=0;
  int i;
  
  for (i=0; i<512; i++)
    sum+=buffer[i];

  return sum;
}

// returns -1 if command fails or the device is in Sleep mode, else
// value of Sector Count register.  Sector Count result values:
//   00h device is in Standby mode. 
//   80h device is in Idle mode.
//   FFh device is in Active mode or Idle mode.

int ataCheckPowerMode(int device) {
  unsigned char result;

  if ((smartcommandhandler(device, CHECK_POWER_MODE, 0, (char *)&result)))
    return -1;

  if (result!=0 && result!=0x80 && result!=0xff)
    pout("ataCheckPowerMode(): ATA CHECK POWER MODE returned unknown Sector Count Register value %02x\n", result);

  return (int)result;
}




// Reads current Device Identity info (512 bytes) into buf.  Returns 0
// if all OK.  Returns -1 if no ATA Device identity can be
// established.  Returns >0 if Device is ATA Packet Device (not SMART
// capable).  The value of the integer helps identify the type of
// Packet device, which is useful so that the user can connect the
// formal device number with whatever object is inside their computer.
int ataReadHDIdentity (int device, struct ata_identify_device *buf){
  unsigned short *rawshort=(unsigned short *)buf;
  unsigned char  *rawbyte =(unsigned char  *)buf;

  // See if device responds either to IDENTIFY DEVICE or IDENTIFY
  // PACKET DEVICE
  if ((smartcommandhandler(device, IDENTIFY, 0, (char *)buf))){
    if (smartcommandhandler(device, PIDENTIFY, 0, (char *)buf)){
      return -1; 
    }
  }

  // if machine is big-endian, swap byte order as needed
  if (isbigendian()){
    int i;
    
    // swap various capability words that are needed
    for (i=0; i<33; i++)
      swap2((char *)(buf->words047_079+i));
    
    for (i=80; i<=87; i++)
      swap2((char *)(rawshort+i));
    
    for (i=0; i<168; i++)
      swap2((char *)(buf->words088_255+i));
  }
  
  // If there is a checksum there, validate it
  if ((rawshort[255] & 0x00ff) == 0x00a5 && checksum(rawbyte))
    checksumwarning("Drive Identity Structure");
  
  // If this is a PACKET DEVICE, return device type
  if (rawbyte[1] & 0x80)
    return 1+(rawbyte[1] & 0x1f);
  
  // Not a PACKET DEVICE
  return 0;
}

// Returns ATA version as an integer, and a pointer to a string
// describing which revision.  Note that Revision 0 of ATA-3 does NOT
// support SMART.  For this one case we return -3 rather than +3 as
// the version number.  See notes above.
int ataVersionInfo (const char** description, struct ata_identify_device *drive, unsigned short *minor){
  unsigned short major;
  int i;

  // check that arrays at the top of this file are defined
  // consistently
  if (sizeof(minor_str) != sizeof(char *)*(1+MINOR_MAX)){
    pout("Internal error in ataVersionInfo().  minor_str[] size %d\n"
         "is not consistent with value of MINOR_MAX+1 = %d\n", 
         (int)(sizeof(minor_str)/sizeof(char *)), MINOR_MAX+1);
    fflush(NULL);
    abort();
  }
  if (sizeof(actual_ver) != sizeof(int)*(1+MINOR_MAX)){
    pout("Internal error in ataVersionInfo().  actual_ver[] size %d\n"
         "is not consistent with value of MINOR_MAX = %d\n",
         (int)(sizeof(actual_ver)/sizeof(int)), MINOR_MAX+1);
    fflush(NULL);
    abort();
  }

  // get major and minor ATA revision numbers
  major=drive->major_rev_num;
  *minor=drive->minor_rev_num;
  
  // First check if device has ANY ATA version information in it
  if (major==NOVAL_0 || major==NOVAL_1) {
    *description=NULL;
    return -1;
  }
  
  // The minor revision number has more information - try there first
  if (*minor && (*minor<=MINOR_MAX)){
    int std = actual_ver[*minor];
    if (std) {
      *description=minor_str[*minor];
      return std;
    }
  }
  
  // HDPARM has a very complicated algorithm from here on. Since SMART only
  // exists on ATA-3 and later standards, let's punt on this.  If you don't
  // like it, please fix it.  The code's in CVS.
  for (i=15; i>0; i--)
    if (major & (0x1<<i))
      break;
  
  *description=NULL; 
  if (i==0)
    return 1;
  else
    return i;;
}

// returns 1 if SMART supported, 0 if SMART unsupported, -1 if can't tell
int ataSmartSupport(struct ata_identify_device *drive){
  unsigned short word82=drive->command_set_1;
  unsigned short word83=drive->command_set_2;
  
  // check if words 82/83 contain valid info
  if ((word83>>14) == 0x01)
    // return value of SMART support bit 
    return word82 & 0x0001;
  
  // since we can're rely on word 82, we don't know if SMART supported
  return -1;
}

// returns 1 if SMART enabled, 0 if SMART disabled, -1 if can't tell
int ataIsSmartEnabled(struct ata_identify_device *drive){
  unsigned short word85=drive->cfs_enable_1;
  unsigned short word87=drive->csf_default;
  
  // check if words 85/86/87 contain valid info
  if ((word87>>14) == 0x01)
    // return value of SMART enabled bit
    return word85 & 0x0001;
  
  // Since we can't rely word85, we don't know if SMART is enabled.
  return -1;
}


// Reads SMART attributes into *data
int ataReadSmartValues(int device, struct ata_smart_values *data){      
  
  if (smartcommandhandler(device, READ_VALUES, 0, (char *)data)){
    syserror("Error SMART Values Read failed");
    return -1;
  }

  // compute checksum
  if (checksum((unsigned char *)data))
    checksumwarning("SMART Attribute Data Structure");
  
  // byte swap if needed
  if (isbigendian()){
    int i;
    swap2((char *)&(data->revnumber));
    swap2((char *)&(data->total_time_to_complete_off_line));
    swap2((char *)&(data->smart_capability));
    for (i=0; i<NUMBER_ATA_SMART_ATTRIBUTES; i++){
      struct ata_smart_attribute *x=data->vendor_attributes+i;
      swap2((char *)&(x->flags));
    }
  }

  return 0;
}


// This corrects some quantities that are byte reversed in the SMART
// SELF TEST LOG
void fixsamsungselftestlog(struct ata_smart_selftestlog *data){
  int i;
  
  // bytes 508/509 (numbered from 0) swapped (swap of self-test index
  // with one byte of reserved.
  swap2((char *)&(data->mostrecenttest));

  // LBA low register (here called 'selftestnumber", containing
  // information about the TYPE of the self-test) is byte swapped with
  // Self-test execution status byte.  These are bytes N, N+1 in the
  // entries.
  for (i=0; i<21; i++)
    swap2((char *)&(data->selftest_struct[i].selftestnumber));

  return;
}

// Reads the Self Test Log (log #6)
int ataReadSelfTestLog (int device, struct ata_smart_selftestlog *data){

  // get data from device
  if (smartcommandhandler(device, READ_LOG, 0x06, (char *)data)){
    syserror("Error SMART Error Self-Test Log Read failed");
    return -1;
  }

  // compute its checksum, and issue a warning if needed
  if (checksum((unsigned char *)data))
    checksumwarning("SMART Self-Test Log Structure");
  
  // fix firmware bugs in self-test log
  if (con->fixfirmwarebug == FIX_SAMSUNG)
    fixsamsungselftestlog(data);

  // fix endian order, if needed
  if (isbigendian()){
    int i;
    swap2((char*)&(data->revnumber));
    for (i=0; i<21; i++){
      struct ata_smart_selftestlog_struct *x=data->selftest_struct+i;
      swap2((char *)&(x->timestamp));
      swap4((char *)&(x->lbafirstfailure));
    }
  }

  return 0;
}


// Reads the Log Directory (log #0).  Note: NO CHECKSUM!!
int ataReadLogDirectory (int device, struct ata_smart_log_directory *data){     
  
  // get data from device
  if (smartcommandhandler(device, READ_LOG, 0x00, (char *)data)){
    return -1;
  }

  // swap endian order if needed
  if (isbigendian()){
    swap2((char *)&(data->logversion));
  }
  
  return 0;
}


// Reads the selective self-test log (log #9)
int ataReadSelectiveSelfTestLog(int device, struct ata_selective_self_test_log *data){  
  
  // get data from device
  if (smartcommandhandler(device, READ_LOG, 0x09, (char *)data)){
    syserror("Error SMART Read Selective Self-Test Log failed");
    return -1;
  }
   
  // compute its checksum, and issue a warning if needed
  if (checksum((unsigned char *)data))
    checksumwarning("SMART Selective Self-Test Log Structure");
  
  // swap endian order if needed
  if (isbigendian()){
    int i;
    swap2((char *)&(data->logversion));
    for (i=0;i<5;i++){
      swap8((char *)&(data->span[i].start));
      swap8((char *)&(data->span[i].end));
    }
    swap8((char *)&(data->currentlba));
    swap2((char *)&(data->currentspan));
    swap2((char *)&(data->flags));
    swap2((char *)&(data->pendingtime));
  }
  
  if (data->logversion != 1)
    pout("SMART Selective Self-Test Log Data Structure Revision Number (%d) should be 1\n", data->logversion);
  
  return 0;
}

// Writes the selective self-test log (log #9)
int ataWriteSelectiveSelfTestLog(int device, struct ata_smart_values *sv){   
  int i;
  struct ata_selective_self_test_log sstlog, *data=&sstlog;
  unsigned char cksum=0;
  unsigned char *ptr=(unsigned char *)data;
  
  // Read log
  if (ataReadSelectiveSelfTestLog(device, data)) {
    pout("Since Read failed, will not attempt to WRITE Selective Self-test Log\n");
    return -1;
  }
  
  // Fix logversion if needed
  if (data->logversion !=1) {
    pout("Error SMART Selective Self-Test Log Data Structure Revision not recognized\n"
	 "Revision number should be 1 but is %d.  To be safe, aborting WRITE LOG\n", data->logversion);
    return -2;
  }

  // Host is NOT allowed to write selective self-test log if a selective
  // self-test is in progress.
  if (0<data->currentspan && data->currentspan<6 && ((sv->self_test_exec_status)>>4)==15) {
    pout("Error SMART Selective or other Self-Test in progress.\n");
    return -4;
  }
  
  // Clear spans
  for (i=0; i<5; i++)
    memset(data->span+i, 0, sizeof(struct test_span));
  
  // Set spans for testing 
  for (i=0; i<con->smartselectivenumspans; i++){
    data->span[i].start = con->smartselectivespan[i][0];
    data->span[i].end   = con->smartselectivespan[i][1];
  }

  // host must initialize to zero before initiating selective self-test
  data->currentlba=0;
  data->currentspan=0;
  
  // Perform off-line scan after selective test?
  if (1 == con->scanafterselect)
    // NO
    data->flags &= ~SELECTIVE_FLAG_DOSCAN;
  else if (2 == con->scanafterselect)
    // YES
    data->flags |= SELECTIVE_FLAG_DOSCAN;
  
  // Must clear active and pending flags before writing
  data->flags &= ~(SELECTIVE_FLAG_ACTIVE);  
  data->flags &= ~(SELECTIVE_FLAG_PENDING);

  // modify pending time?
  if (con->pendingtime)
    data->pendingtime=(unsigned short)(con->pendingtime-1);

  // Set checksum to zero, then compute checksum
  data->checksum=0;
  for (i=0; i<512; i++)
    cksum+=ptr[i];
  cksum=~cksum;
  cksum+=1;
  data->checksum=cksum;

    // swap endian order if needed
  if (isbigendian()){
    int i;
    swap2((char *)&(data->logversion));
    for (i=0;i<5;i++){
      swap8((char *)&(data->span[i].start));
      swap8((char *)&(data->span[i].end));
    }
    swap8((char *)&(data->currentlba));
    swap2((char *)&(data->currentspan));
    swap2((char *)&(data->flags));
    swap2((char *)&(data->pendingtime));
  }

  // write new selective self-test log
  if (smartcommandhandler(device, WRITE_LOG, 0x09, (char *)data)){
    syserror("Error Write Selective Self-Test Log failed");
    return -3;
  }

  return 0;
}

// This corrects some quantities that are byte reversed in the SMART
// ATA ERROR LOG.
void fixsamsungerrorlog(struct ata_smart_errorlog *data){
  int i,j;
  
  // FIXED IN SAMSUNG -25 FIRMWARE???
  // Device error count in bytes 452-3
  swap2((char *)&(data->ata_error_count));
  
  // FIXED IN SAMSUNG -22a FIRMWARE
  // step through 5 error log data structures
  for (i=0; i<5; i++){
    // step through 5 command data structures
    for (j=0; j<5; j++)
      // Command data structure 4-byte millisec timestamp.  These are
      // bytes (N+8, N+9, N+10, N+11).
      swap4((char *)&(data->errorlog_struct[i].commands[j].timestamp));
    // Error data structure two-byte hour life timestamp.  These are
    // bytes (N+28, N+29).
    swap2((char *)&(data->errorlog_struct[i].error_struct.timestamp));
  }
  return;
}

// NEEDED ONLY FOR SAMSUNG -22 (some) -23 AND -24?? FIRMWARE
void fixsamsungerrorlog2(struct ata_smart_errorlog *data){
  // Device error count in bytes 452-3
  swap2((char *)&(data->ata_error_count));
  return;
}

// Reads the Summary SMART Error Log (log #1). The Comprehensive SMART
// Error Log is #2, and the Extended Comprehensive SMART Error log is
// #3
int ataReadErrorLog (int device, struct ata_smart_errorlog *data){      
  
  // get data from device
  if (smartcommandhandler(device, READ_LOG, 0x01, (char *)data)){
    syserror("Error SMART Error Log Read failed");
    return -1;
  }
  
  // compute its checksum, and issue a warning if needed
  if (checksum((unsigned char *)data))
    checksumwarning("SMART ATA Error Log Structure");
  
  // Some disks have the byte order reversed in some SMART Summary
  // Error log entries
  if (con->fixfirmwarebug == FIX_SAMSUNG)
    fixsamsungerrorlog(data);
  else if (con->fixfirmwarebug == FIX_SAMSUNG2)
    fixsamsungerrorlog2(data);

  // Correct endian order if necessary
  if (isbigendian()){
    int i,j;
    
    // Device error count in bytes 452-3
    swap2((char *)&(data->ata_error_count));
    
    // step through 5 error log data structures
    for (i=0; i<5; i++){
      // step through 5 command data structures
      for (j=0; j<5; j++)
        // Command data structure 4-byte millisec timestamp
        swap4((char *)&(data->errorlog_struct[i].commands[j].timestamp));
      // Error data structure life timestamp
      swap2((char *)&(data->errorlog_struct[i].error_struct.timestamp));
    }
  }
  
  return 0;
}

int ataReadSmartThresholds (int device, struct ata_smart_thresholds_pvt *data){
  
  // get data from device
  if (smartcommandhandler(device, READ_THRESHOLDS, 0, (char *)data)){
    syserror("Error SMART Thresholds Read failed");
    return -1;
  }
  
  // compute its checksum, and issue a warning if needed
  if (checksum((unsigned char *)data))
    checksumwarning("SMART Attribute Thresholds Structure");
  
  // byte swap if needed
  if (isbigendian())
    swap2((char *)&(data->revnumber));

  return 0;
}

int ataEnableSmart (int device ){       
  if (smartcommandhandler(device, ENABLE, 0, NULL)){
    syserror("Error SMART Enable failed");
    return -1;
  }
  return 0;
}

int ataDisableSmart (int device ){      
  
  if (smartcommandhandler(device, DISABLE, 0, NULL)){
    syserror("Error SMART Disable failed");
    return -1;
  }  
  return 0;
}

int ataEnableAutoSave(int device){  
  if (smartcommandhandler(device, AUTOSAVE, 241, NULL)){
    syserror("Error SMART Enable Auto-save failed");
    return -1;
  }
  return 0;
}

int ataDisableAutoSave(int device){
  
  if (smartcommandhandler(device, AUTOSAVE, 0, NULL)){
    syserror("Error SMART Disable Auto-save failed");
    return -1;
  }
  return 0;
}

// In *ALL* ATA standards the Enable/Disable AutoOffline command is
// marked "OBSOLETE". It is defined in SFF-8035i Revision 2, and most
// vendors still support it for backwards compatibility. IBM documents
// it for some drives.
int ataEnableAutoOffline (int device ){ 
  
  /* timer hard coded to 4 hours */  
  if (smartcommandhandler(device, AUTO_OFFLINE, 248, NULL)){
    syserror("Error SMART Enable Automatic Offline failed");
    return -1;
  }
  return 0;
}

// Another Obsolete Command.  See comments directly above, associated
// with the corresponding Enable command.
int ataDisableAutoOffline (int device ){        
  
  if (smartcommandhandler(device, AUTO_OFFLINE, 0, NULL)){
    syserror("Error SMART Disable Automatic Offline failed");
    return -1;
  }
  return 0;
}

// If SMART is enabled, supported, and working, then this call is
// guaranteed to return 1, else zero.  Silent inverse of
// ataSmartStatus()
int ataDoesSmartWork(int device){       
  return !smartcommandhandler(device, STATUS, 0, NULL);
}

// This function uses a different interface (DRIVE_TASK) than the
// other commands in this file.
int ataSmartStatus2(int device){
  return smartcommandhandler(device, STATUS_CHECK, 0, NULL);  
}

// This is the way to execute ALL tests: offline, short self-test,
// extended self test, with and without captive mode, etc.
int ataSmartTest(int device, int testtype, struct ata_smart_values *sv) {     
  char cmdmsg[128],*type,*captive;
  int errornum, cap, retval, select=0;

  // Boolean, if set, says test is captive
  cap=testtype & CAPTIVE_MASK;

  // Set up strings that describe the type of test
  if (cap)
    captive="captive";
  else
    captive="off-line";
  
  if (testtype==OFFLINE_FULL_SCAN)
    type="off-line";
  else  if (testtype==SHORT_SELF_TEST || testtype==SHORT_CAPTIVE_SELF_TEST)
    type="Short self-test";
  else if (testtype==EXTEND_SELF_TEST || testtype==EXTEND_CAPTIVE_SELF_TEST)
    type="Extended self-test";
  else if (testtype==CONVEYANCE_SELF_TEST || testtype==CONVEYANCE_CAPTIVE_SELF_TEST)
    type="Conveyance self-test";
  else if ((select=(testtype==SELECTIVE_SELF_TEST || testtype==SELECTIVE_CAPTIVE_SELF_TEST)))
    type="Selective self-test";
  else
    type="[Unrecognized] self-test";
  
  // If doing a selective self-test, first use WRITE_LOG to write the
  // selective self-test log.
  if (select && (retval=ataWriteSelectiveSelfTestLog(device, sv))) {
    if (retval==-4)
      pout("Can't start selective self-test without aborting current test: use '-X' option to smartctl.\n");
    return retval;
  }

  //  Print ouf message that we are sending the command to test
  if (testtype==ABORT_SELF_TEST)
    sprintf(cmdmsg,"Abort SMART off-line mode self-test routine");
  else
    sprintf(cmdmsg,"Execute SMART %s routine immediately in %s mode",type,captive);
  pout("Sending command: \"%s\".\n",cmdmsg);

  if (select) {
    int i;
    pout("SPAN         STARTING_LBA           ENDING_LBA\n");
    for (i = 0; i < con->smartselectivenumspans; i++)
      pout("   %d %20"PRId64" %20"PRId64"\n", i,
           con->smartselectivespan[i][0],
           con->smartselectivespan[i][1]);
  }
  
  // Now send the command to test
  errornum=smartcommandhandler(device, IMMEDIATE_OFFLINE, testtype, NULL);
  
  if (errornum && !(cap && errno==EIO)){
    char errormsg[128];
    sprintf(errormsg,"Command \"%s\" failed",cmdmsg); 
    syserror(errormsg);
    pout("\n");
    return -1;
  }
  
  // Since the command succeeded, tell user
  if (testtype==ABORT_SELF_TEST)
    pout("Self-testing aborted!\n");
  else
    pout("Drive command \"%s\" successful.\nTesting has begun.\n",cmdmsg);
  return 0;
}

/* Test Time Functions */
int TestTime(struct ata_smart_values *data,int testtype){
  switch (testtype){
  case OFFLINE_FULL_SCAN:
    return (int) data->total_time_to_complete_off_line;
  case SHORT_SELF_TEST:
  case SHORT_CAPTIVE_SELF_TEST:
    return (int) data->short_test_completion_time;
  case EXTEND_SELF_TEST:
  case EXTEND_CAPTIVE_SELF_TEST:
    return (int) data->extend_test_completion_time;
  case CONVEYANCE_SELF_TEST:
  case CONVEYANCE_CAPTIVE_SELF_TEST:
    return (int) data->conveyance_test_completion_time;
  default:
    return 0;
  }
}

// This function tells you both about the ATA error log and the
// self-test error log capability (introduced in ATA-5).  The bit is
// poorly documented in the ATA/ATAPI standard.  Starting with ATA-6,
// SMART error logging is also indicated in bit 0 of DEVICE IDENTIFY
// word 84 and 87.  Top two bits must match the pattern 01. BEFORE
// ATA-6 these top two bits still had to match the pattern 01, but the
// remaining bits were reserved (==0).
int isSmartErrorLogCapable (struct ata_smart_values *data, struct ata_identify_device *identity){

  unsigned short word84=identity->command_set_extension;
  unsigned short word87=identity->csf_default;
  int isata6=identity->major_rev_num & (0x01<<6);
  int isata7=identity->major_rev_num & (0x01<<7);

  if ((isata6 || isata7) && (word84>>14) == 0x01 && (word84 & 0x01))
    return 1;
  
  if ((isata6 || isata7) && (word87>>14) == 0x01 && (word87 & 0x01))
    return 1;
  
  // otherwise we'll use the poorly documented capability bit
  return data->errorlog_capability & 0x01;
}

// See previous function.  If the error log exists then the self-test
// log should (must?) also exist.
int isSmartTestLogCapable (struct ata_smart_values *data, struct ata_identify_device *identity){

  unsigned short word84=identity->command_set_extension;
  unsigned short word87=identity->csf_default;
  int isata6=identity->major_rev_num & (0x01<<6);
  int isata7=identity->major_rev_num & (0x01<<7);

  if ((isata6 || isata7) && (word84>>14) == 0x01 && (word84 & 0x02))
    return 1;
  
  if ((isata6 || isata7) && (word87>>14) == 0x01 && (word87 & 0x02))
    return 1;


  // otherwise we'll use the poorly documented capability bit
    return data->errorlog_capability & 0x01;
}


int isGeneralPurposeLoggingCapable(struct ata_identify_device *identity){
  unsigned short word84=identity->command_set_extension;
  unsigned short word87=identity->csf_default;

  // If bit 14 of word 84 is set to one and bit 15 of word 84 is
  // cleared to zero, the contents of word 84 contains valid support
  // information. If not, support information is not valid in this
  // word.
  if ((word84>>14) == 0x01)
    // If bit 5 of word 84 is set to one, the device supports the
    // General Purpose Logging feature set.
    return (word84 & (0x01 << 5));
  
  // If bit 14 of word 87 is set to one and bit 15 of word 87 is
  // cleared to zero, the contents of words (87:85) contain valid
  // information. If not, information is not valid in these words.  
  if ((word87>>14) == 0x01)
    // If bit 5 of word 87 is set to one, the device supports
    // the General Purpose Logging feature set.
    return (word87 & (0x01 << 5));

  // not capable
  return 0;
}


// SMART self-test capability is also indicated in bit 1 of DEVICE
// IDENTIFY word 87 (if top two bits of word 87 match pattern 01).
// However this was only introduced in ATA-6 (but self-test log was in
// ATA-5).
int isSupportExecuteOfflineImmediate(struct ata_smart_values *data){
   return data->offline_data_collection_capability & 0x01;
}
// Note in the ATA-5 standard, the following bit is listed as "Vendor
// Specific".  So it may not be reliable. The only use of this that I
// have found is in IBM drives, where it is well-documented.  See for
// example page 170, section 13.32.1.18 of the IBM Travelstar 40GNX
// hard disk drive specifications page 164 Revision 1.1 22 Apr 2002.
int isSupportAutomaticTimer(struct ata_smart_values *data){
   return data->offline_data_collection_capability & 0x02;
}
int isSupportOfflineAbort(struct ata_smart_values *data){
   return data->offline_data_collection_capability & 0x04;
}
int isSupportOfflineSurfaceScan(struct ata_smart_values *data){
   return data->offline_data_collection_capability & 0x08;
}
int isSupportSelfTest (struct ata_smart_values *data){
   return data->offline_data_collection_capability & 0x10;
}
int isSupportConveyanceSelfTest(struct ata_smart_values *data){
   return data->offline_data_collection_capability & 0x20;
}
int isSupportSelectiveSelfTest(struct ata_smart_values *data){
   return data->offline_data_collection_capability & 0x40;
}



// Loop over all valid attributes.  If they are prefailure attributes
// and are at or below the threshold value, then return the ID of the
// first failing attribute found.  Return 0 if all prefailure
// attributes are in bounds.  The spec says "Bit 0
// -Pre-failure/advisory - If the value of this bit equals zero, an
// attribute value less than or equal to its corresponding attribute
// threshold indicates an advisory condition where the usage or age of
// the device has exceeded its intended design life period. If the
// value of this bit equals one, an atribute value less than or equal
// to its corresponding attribute threshold indicates a pre-failure
// condition where imminent loss of data is being predicted."


// onlyfailed=0 : are or were any age or prefailure attributes <= threshold
// onlyfailed=1:  are any prefailure attributes <= threshold now
int ataCheckSmart(struct ata_smart_values *data,
                  struct ata_smart_thresholds_pvt *thresholds,
                  int onlyfailed){
  int i;
  
  // loop over all attributes
  for (i=0; i<NUMBER_ATA_SMART_ATTRIBUTES; i++){

    // pointers to disk's values and vendor's thresholds
    struct ata_smart_attribute *disk=data->vendor_attributes+i;
    struct ata_smart_threshold_entry *thre=thresholds->thres_entries+i;
 
    // consider only valid attributes
    if (disk->id && thre->id){
      int failednow,failedever;
      
      failednow =disk->current <= thre->threshold;
      failedever=disk->worst   <= thre->threshold;
      
      if (!onlyfailed && failedever)
        return disk->id;
      
      if (onlyfailed && failednow && ATTRIBUTE_FLAGS_PREFAILURE(disk->flags))
        return disk->id;      
    }
  }
  return 0;
}



// This checks the n'th attribute in the attribute list, NOT the
// attribute with id==n.  If the attribute does not exist, or the
// attribute is > threshold, then returns zero.  If the attribute is
// <= threshold (failing) then we the attribute number if it is a
// prefail attribute.  Else we return minus the attribute number if it
// is a usage attribute.
int ataCheckAttribute(struct ata_smart_values *data,
                      struct ata_smart_thresholds_pvt *thresholds,
                      int n){
  struct ata_smart_attribute *disk;
  struct ata_smart_threshold_entry *thre;
  
  if (n<0 || n>=NUMBER_ATA_SMART_ATTRIBUTES || !data || !thresholds)
    return 0;
  
  // pointers to disk's values and vendor's thresholds
  disk=data->vendor_attributes+n;
  thre=thresholds->thres_entries+n;

  if (!disk || !thre)
    return 0;
  
  // consider only valid attributes, check for failure
  if (!disk->id || !thre->id || (disk->id != thre->id) || disk->current> thre->threshold)
    return 0;
  
  // We have found a failed attribute.  Return positive or negative? 
  if (ATTRIBUTE_FLAGS_PREFAILURE(disk->flags))
    return disk->id;
  else
    return -1*(disk->id);
}


// This routine prints the raw value of an attribute as a text string
// into out. It also returns this 48-bit number as a long long.  The
// array defs[] contains non-zero values if particular attributes have
// non-default interpretations.

int64_t ataPrintSmartAttribRawValue(char *out, 
                                    struct ata_smart_attribute *attribute,
                                    unsigned char *defs){
  int64_t rawvalue;
  unsigned word[3];
  int j;
  unsigned char select;
  
  // convert the six individual bytes to a long long (8 byte) integer.
  // This is the value that we'll eventually return.
  rawvalue = 0;
  for (j=0; j<6; j++) {
    // This looks a bit roundabout, but is necessary.  Don't
    // succumb to the temptation to use raw[j]<<(8*j) since under
    // the normal rules this will be promoted to the native type.
    // On a 32 bit machine this might then overflow.
    int64_t temp;
    temp = attribute->raw[j];
    temp <<= 8*j;
    rawvalue |= temp;
  }

  // convert quantities to three two-byte words
  for (j=0; j<3; j++){
    word[j] = attribute->raw[2*j+1];
    word[j] <<= 8;
    word[j] |= attribute->raw[2*j];
  }
  
  // if no data array, Attributes have default interpretations
  if (defs)
    select=defs[attribute->id];
  else
    select=0;

  // Print six one-byte quantities.
  if (select==253){
    for (j=0; j<5; j++)
      out+=sprintf(out, "%d ", attribute->raw[5-j]);
    out+=sprintf(out, "%d ", attribute->raw[0]);
    return rawvalue;
  } 
  
  // Print three two-byte quantities
  if (select==254){
    out+=sprintf(out, "%d %d %d", word[2], word[1], word[0]); 
    return rawvalue;
  } 
  
  // Print one six-byte quantity
  if (select==255){
    out+=sprintf(out, "%"PRIu64, rawvalue);
    return rawvalue;
  }

  // This switch statement is where we handle Raw attributes
  // that are stored in an unusual vendor-specific format,
  switch (attribute->id){
    // Spin-up time
  case 3:
    out+=sprintf(out, "%d", word[0]);
    // if second nonzero then it stores the average spin-up time
    if (word[1])
      out+=sprintf(out, " (Average %d)", word[1]);
    break;
    // Power on time
  case 9:
    if (select==1){
      // minutes
      int64_t tmp1=rawvalue/60;
      int64_t tmp2=rawvalue%60;
      out+=sprintf(out, "%"PRIu64"h+%02"PRIu64"m", tmp1, tmp2);
    }
    else if (select==3){
      // seconds
      int64_t hours=rawvalue/3600;
      int64_t minutes=(rawvalue-3600*hours)/60;
      int64_t seconds=rawvalue%60;
      out+=sprintf(out, "%"PRIu64"h+%02"PRIu64"m+%02"PRIu64"s", hours, minutes, seconds);
    }
    else if (select==4){
      // 30-second counter
      int64_t tmp1=rawvalue/120;
      int64_t tmp2=(rawvalue-120*tmp1)/2;
      out+=sprintf(out, "%"PRIu64"h+%02"PRIu64"m", tmp1, tmp2);
    }
    else
      // hours
      out+=sprintf(out, "%"PRIu64, rawvalue);  //stored in hours
    break;
   // Load unload cycles
  case 193:
    if (select==1){
      // loadunload
      long load  =attribute->raw[0] + (attribute->raw[1]<<8) + (attribute->raw[2]<<16);
      long unload=attribute->raw[3] + (attribute->raw[4]<<8) + (attribute->raw[5]<<16);
      out+=sprintf(out, "%lu/%lu", load, unload);
    }
    else
      // associated
      out+=sprintf(out, "%"PRIu64, rawvalue);
    break;
    // Temperature
  case 194:
    if (select==1){
      // ten times temperature in Celsius
      int deg=word[0]/10;
      int tenths=word[0]%10;
      out+=sprintf(out, "%d.%d", deg, tenths);
    }
    else if (select==2)
      // unknown attribute
      out+=sprintf(out, "%"PRIu64, rawvalue);
    else {
      out+=sprintf(out, "%d", word[0]);
      if (!(rawvalue==word[0])) {
	int min=word[1]<word[2]?word[1]:word[2];
	int max=word[1]>word[2]?word[1]:word[2];
        // The other bytes are in use. Try IBM's model
        out+=sprintf(out, " (Lifetime Min/Max %d/%d)", min, max);
      }
    }
    break;
  default:
    out+=sprintf(out, "%"PRIu64, rawvalue);
  }
  
  // Return the full value
  return rawvalue;
}


// Note some attribute names appear redundant because different
// manufacturers use different attribute IDs for an attribute with the
// same name.  The variable val should contain a non-zero value if a particular
// attributes has a non-default interpretation.
void ataPrintSmartAttribName(char *out, unsigned char id, unsigned char *definitions){
  char *name;
  unsigned char val;

  // If no data array, use default interpretations
  if (definitions)
    val=definitions[id];
  else
    val=0;

  switch (id){
    
  case 1:
    name="Raw_Read_Error_Rate";
    break;
  case 2:
    name="Throughput_Performance";
    break;
  case 3:
    name="Spin_Up_Time";
    break;
  case 4:
    name="Start_Stop_Count";
    break;
  case 5:
    name="Reallocated_Sector_Ct";
    break;
  case 6:
    name="Read_Channel_Margin";
    break;
  case 7:
    name="Seek_Error_Rate";
    break;
  case 8:
    name="Seek_Time_Performance";
    break;
  case 9:
    switch (val) {
    case 1:
      name="Power_On_Minutes";
      break;
    case 2:
      name="Temperature_Celsius";
      break;
    case 3:
      name="Power_On_Seconds";
      break;
    case 4:
      name="Power_On_Half_Minutes";
      break;
    default:
      name="Power_On_Hours";
      break;
    }
    break;
  case 10:
    name="Spin_Retry_Count";
    break;
  case 11:
    name="Calibration_Retry_Count";
    break;
  case 12:
    name="Power_Cycle_Count";
    break;
  case 13:
    name="Read_Soft_Error_Rate";
    break;
  case 191:
    name="G-Sense_Error_Rate";
    break;
  case 192:
    switch (val) {
    case 1:
      // Fujitsu
      name="Emergency_Retract_Cycle_Ct";
      break;
    default:
      name="Power-Off_Retract_Count";
      break;
    }
    break;
  case 193:
    name="Load_Cycle_Count";
    break;
  case 194:
    switch (val){
    case 1:
      // Samsung SV1204H with RK100-13 firmware
      name="Temperature_Celsius_x10";
      break;
    case 2:
      // for disks with no temperature Attribute
      name="Unknown_Attribute";
      break;
    default:
      name="Temperature_Celsius";
      break;
    }
    break;
  case 195:
    // Fujitsu name="ECC_On_The_Fly_Count";
    name="Hardware_ECC_Recovered";
    break;
  case 196:
    name="Reallocated_Event_Count";
    break;
  case 197:
    name="Current_Pending_Sector";
    break;
  case 198:
    switch (val){
    case 1:
      // Fujitsu
      name="Off-line_Scan_UNC_Sector_Ct";
      break;
    default:
      name="Offline_Uncorrectable";
      break;
    }
    break;
  case 199:
    name="UDMA_CRC_Error_Count";
    break;
  case 200:
    switch (val) {
    case 1:
      // Fujitsu MHS2020AT
      name="Write_Error_Count";
      break;
    default:
      // Western Digital
      name="Multi_Zone_Error_Rate";
      break;
    }
    break;
  case 201:
    switch (val) {
    case 1:
      // Fujitsu
      name="Detected_TA_Count";
      break;
    default:
      name="Soft_Read_Error_Rate";
      break;
    }
    break;
  case 202:
    // Fujitsu
    name="TA_Increase_Count";
    // Maxtor: Data Address Mark Errors
    break;
  case 203:
    // Fujitsu
    name="Run_Out_Cancel";
    // Maxtor: ECC Errors
    break;
  case 204:
    // Fujitsu
    name="Shock_Count_Write_Opern";
    // Maxtor: Soft ECC Correction
    break;
  case 205:
    // Fujitsu
    name="Shock_Rate_Write_Opern";
    // Maxtor: Thermal Aspirates
    break;
  case 206:
    // Fujitsu
    name="Flying_Height";
    break;
  case 207:
    // Maxtor
    name="Spin_High_Current";
    break;
  case 208:
    // Maxtor
    name="Spin_Buzz";
    break;
  case 209:
    // Maxtor
    name="Offline_Seek_Performnce";
    break;
  case 220:
    switch (val) {
    case 1:
      name="Temperature_Celsius";
      break;
    default:
      name="Disk_Shift";
      break;
    }
    break;
  case 221:
    name="G-Sense_Error_Rate";
    break;
  case 222:
    name="Loaded_Hours";
    break;
  case 223:
    name="Load_Retry_Count";
    break;
  case 224:
    name="Load_Friction";
    break;
  case 225:
    name="Load_Cycle_Count";
    break;
  case 226:
    name="Load-in_Time";
    break;
  case 227:
    name="Torq-amp_Count";
    break;
  case 228:
    name="Power-off_Retract_Count";
    break;
  case 230:
    // seen in IBM DTPA-353750
    name="Head_Amplitude";
    break;
  case 231:
    name="Temperature_Celsius";
    break;
  case 240:
    name="Head_Flying_Hours";
    break;
  case 250:
    name="Read_Error_Retry_Rate";
    break;
  default:
    name="Unknown_Attribute";
    break;
  }
  sprintf(out,"%3hu %s",(short int)id,name);
  return;
}

// Returns raw value of Attribute with ID==id. This will be in the
// range 0 to 2^48-1 inclusive.  If the Attribute does not exist,
// return -1.
int64_t ATAReturnAttributeRawValue(unsigned char id, struct ata_smart_values *data) {
  int i;

  // valid Attribute IDs are in the range 1 to 255 inclusive.
  if (!id || !data)
    return -1;
  
  // loop over Attributes to see if there is one with the desired ID
  for (i=0; i<NUMBER_ATA_SMART_ATTRIBUTES; i++) {
    struct ata_smart_attribute *this = data->vendor_attributes + i;
    if (this->id == id) {
      // we've found the desired Attribute.  Return its value
      int64_t rawvalue=0;
      int j;

      for (j=0; j<6; j++) {
	// This looks a bit roundabout, but is necessary.  Don't
	// succumb to the temptation to use raw[j]<<(8*j) since under
	// the normal rules this will be promoted to the native type.
	// On a 32 bit machine this might then overflow.
	int64_t temp;
	temp = this->raw[j];
	temp <<= 8*j;
	rawvalue |= temp;
      } // loop over j
      return rawvalue;
    } // found desired Attribute
  } // loop over Attributes
  
  // fall-through: no such Attribute found
  return -1;
}

<|MERGE_RESOLUTION|>--- conflicted
+++ resolved
@@ -30,25 +30,16 @@
 #include <ctype.h>
 
 #include "atacmds.h"
-<<<<<<< HEAD
 #include "config.h"
 #include "int64.h"
-=======
-#include "scsicmds.h"
-#include "utility.h"
->>>>>>> d11caf4f
 #include "extern.h"
 #include "utility.h"
 
-<<<<<<< HEAD
-const char *atacmds_c_cvsid="$Id: atacmds.c,v 1.160 2004/08/16 22:44:26 ballen4705 Exp $"
+const char *atacmds_c_cvsid="$Id: atacmds.c,v 1.160.2.1 2004/08/16 23:57:19 ballen4705 Exp $"
 ATACMDS_H_CVSID CONFIG_H_CVSID EXTERN_H_CVSID INT64_H_CVSID UTILITY_H_CVSID;
 
 // to hold onto exit code for atexit routine
 extern int exitstatus;
-=======
-const char *atacmds_c_cvsid="$Id: atacmds.c,v 1.100.2.1 2004/08/13 00:04:39 likewise Exp $" ATACMDS_H_CVSID EXTERN_H_CVSID UTILITY_H_CVSID;
->>>>>>> d11caf4f
 
 // for passing global control variables
 extern smartmonctrl *con;
@@ -501,7 +492,6 @@
   return;
 }
 
-<<<<<<< HEAD
 // swap four bytes.  Point to low address
 void swap4(char *location){
   char tmp=*location;
@@ -521,297 +511,7 @@
   *(location+6)=tmp;
   swap4(location+2);
   return;
-=======
-// PURPOSE
-//   This is an interface routine meant to isolate the OS dependent
-//   parts of the code, and to provide a debugging interface.  Each
-//   different port and OS needs to provide it's own interface.  This
-//   is the linux one.
-// DETAILED DESCRIPTION OF ARGUMENTS
-//   device: is the file descriptor provided by open()
-//   command: defines the different operations.
-//   select: additional input data if needed (which log, which type of
-//           self-test).
-//   data:   location to write output data, if needed (512 bytes).
-//   Note: not all commands use all arguments.
-// RETURN VALUES
-//  -1 if the command failed
-//   0 if the command succeeded,
-//   STATUS_CHECK routine: 
-//  -1 if the command failed
-//   0 if the command succeeded and disk SMART status is "OK"
-//   1 if the command succeeded and disk SMART status is "FAILING"
-
-
-// huge value of buffer size needed because HDIO_DRIVE_CMD assumes
-// that buff[3] is the data size.  Since the SMART_AUTOSAVE and
-// SMART_AUTO_OFFLINE use values of 0xf1 and 0xf8 we need the space.
-// Otherwise a 4+512 byte buffer would be enough.
-#define STRANGE_BUFFER_LENGTH (4+512*0xf8)
-
-int os_specific_handler(int device, smart_command_set command, int select, char *data){
-  unsigned char buff[STRANGE_BUFFER_LENGTH];
-  int retval = 0, copydata = 0;
-
-  // See struct hd_drive_cmd_hdr in hdreg.h
-  // buff[0]: ATA COMMAND CODE REGISTER
-  // buff[1]: ATA SECTOR NUMBER REGISTER
-  // buff[2]: ATA FEATURES REGISTER
-  // buff[3]: ATA SECTOR COUNT REGISTER
-  
-  // clear out buff.  Large enough for HDIO_DRIVE_CMD (4+512 bytes)
-  memset(buff, 0, STRANGE_BUFFER_LENGTH);
-
-  buff[0]=WIN_SMART;
-  switch (command){
-  case READ_VALUES:
-    buff[2]=SMART_READ_VALUES;
-    copydata=buff[3]=1;
-    break;
-  case READ_THRESHOLDS:
-    buff[2]=SMART_READ_THRESHOLDS;
-    copydata=buff[1]=buff[3]=1;
-    break;
-  case READ_LOG:
-    buff[2]=SMART_READ_LOG_SECTOR;
-    buff[1]=select;
-    copydata=buff[3]=1;
-    break;
-  case IDENTIFY:
-    buff[0]=WIN_IDENTIFY;
-    copydata=buff[3]=1;
-    break;
-  case PIDENTIFY:
-    buff[0]=WIN_PIDENTIFY;
-    copydata=buff[3]=1;
-    break;
-  case ENABLE:
-    buff[2]=SMART_ENABLE;
-    buff[1]=1;
-    break;
-  case DISABLE:
-    buff[2]=SMART_DISABLE;
-    buff[1]=1;
-    break;
-  case STATUS:
-    // this command only says if SMART is working.  It could be
-    // replaced with STATUS_CHECK below.
-    buff[2]=SMART_STATUS;
-    break;
-  case AUTO_OFFLINE:
-    buff[2]=SMART_AUTO_OFFLINE;
-    buff[3]=select;   // YET NOTE - THIS IS A NON-DATA COMMAND!!
-    break;
-  case AUTOSAVE:
-    buff[2]=SMART_AUTOSAVE;
-    buff[3]=select;   // YET NOTE - THIS IS A NON-DATA COMMAND!!
-    break;
-  case IMMEDIATE_OFFLINE:
-    buff[2]=SMART_IMMEDIATE_OFFLINE;
-    buff[1]=select;
-    break;
-    // the command uses HDIO_DRIVE_TASK and has different syntax than
-    // the other commands.
-  case STATUS_CHECK:
-    buff[1]=SMART_STATUS;
-    break;
-  default:
-    pout("Unrecognized command %d in os_specific_handler()\n", command);
-    exit(1);
-    break;
-  }
-  
-  // There are two different types of ioctls().  The HDIO_DRIVE_TASK
-  // one is this:
-  if (command==STATUS_CHECK){
-    unsigned const char normal_lo=0x4f, normal_hi=0xc2;
-    unsigned const char failed_lo=0xf4, failed_hi=0x2c;
-    buff[4]=normal_lo;
-    buff[5]=normal_hi;
-    
-    // HDIO_DRIVE_TASK IOCTL
-#ifdef HDIO_DRIVE_TASK
-    if ((retval=ioctl(device, HDIO_DRIVE_TASK, buff)))
-#endif
-      return -1;
-    
-    // Cyl low and Cyl high unchanged means "Good SMART status"
-    if (buff[4]==normal_lo && buff[5]==normal_hi)
-      return 0;
-    
-    // These values mean "Bad SMART status"
-    if (buff[4]==failed_lo && buff[5]==failed_hi)
-      return 1;
-    
-    // We haven't gotten output that makes sense; print out some debugging info
-    syserror("Error SMART Status command failed");
-    pout("Please get assistance from %s\n",PROJECTHOME);
-    pout("Register values returned from SMART Status command are:\n");
-    pout("CMD=0x%02x\n",(int)buff[0]);
-    pout("FR =0x%02x\n",(int)buff[1]);
-    pout("NS =0x%02x\n",(int)buff[2]);
-    pout("SC =0x%02x\n",(int)buff[3]);
-    pout("CL =0x%02x\n",(int)buff[4]);
-    pout("CH =0x%02x\n",(int)buff[5]);
-    pout("SEL=0x%02x\n",(int)buff[6]);
-    return -1;   
-  }
-  
-  // We are now doing the HDIO_DRIVE_CMD type ioctl.
-  if ((retval=ioctl(device, HDIO_DRIVE_CMD, buff)))
-    return -1;
-  
-  if (copydata)
-    memcpy(data, buff+4, 512);
-  
-  return 0; 
->>>>>>> d11caf4f
-}
-
-// PURPOSE
-//   This is an interface routine meant to isolate the OS dependent
-//   parts of the code, and to provide a debugging interface.  Each
-//   different port and OS needs to provide it's own interface.  This
-//   is the linux one.
-// DESCRIPTION
-//   The function sends SCSI vendor-specific command 0xC (6 bytes long)followed
-//   by the data buffer representing ATA registers:
-//      buff[0]: ATA COMMAND CODE REGISTER
-//      buff[1]: ATA SECTOR NUMBER REGISTER
-//      buff[2]: ATA FEATURES REGISTER
-//      buff[3]: ATA SECTOR COUNT REGISTER
-//  (See struct hd_drive_cmd_hdr in hdreg.h)
-//
-// ARGUMENTS
-//   device: is the file descriptor provided by open()
-//   command: defines the different operations.
-//   select: additional input data if needed (which log, which type of
-//           self-test).
-//   data:   location to write output data, if needed (512 bytes).
-//   Note: not all commands use all arguments.
-// RETURN VALUES
-//  -1 if the command failed
-//   0 if the command succeeded,
-//   STATUS_CHECK routine: 
-//  -1 if the command failed
-//   0 if the command succeeded and disk SMART status is "OK"
-//   1 if the command succeeded and disk SMART status is "FAILING"
-
-int mvsata_os_specific_handler(int device, 
-                               smart_command_set command, 
-                               int select, 
-                               char *data)
-{  
-  typedef struct 
-  {  
-    int  inlen;
-    int  outlen;
-    char cmd[540];
-  } mvsata_scsi_cmd;
-
-  int copydata = 0;
-  mvsata_scsi_cmd  smart_command;
-  unsigned char *buff = &smart_command.cmd[6];
-  // See struct hd_drive_cmd_hdr in hdreg.h
-  // buff[0]: ATA COMMAND CODE REGISTER
-  // buff[1]: ATA SECTOR NUMBER REGISTER
-  // buff[2]: ATA FEATURES REGISTER
-  // buff[3]: ATA SECTOR COUNT REGISTER
-  
-  // clear out buff.  Large enough for HDIO_DRIVE_CMD (4+512 bytes)
-  memset(&smart_command, 0, sizeof(smart_command));
-  smart_command.inlen = 540;
-  smart_command.outlen = 540;
-  smart_command.cmd[0] = 0xC;  //Vendor-specific code
-  smart_command.cmd[4] = 6;     //command length
-  
-  buff[0] = WIN_SMART;
-  switch (command){
-  case READ_VALUES:
-    buff[2]=SMART_READ_VALUES;
-    copydata=buff[3]=1;
-    break;
-  case READ_THRESHOLDS:
-    buff[2]=SMART_READ_THRESHOLDS;
-    copydata=buff[1]=buff[3]=1;
-    break;
-  case READ_LOG:
-    buff[2]=SMART_READ_LOG_SECTOR;
-    buff[1]=select;
-    copydata=buff[3]=1;
-    break;
-  case IDENTIFY:
-    buff[0]=WIN_IDENTIFY;
-    copydata=buff[3]=1;
-    break;
-  case PIDENTIFY:
-    buff[0]=WIN_PIDENTIFY;
-    copydata=buff[3]=1;
-    break;
-  case ENABLE:
-    buff[2]=SMART_ENABLE;
-    buff[1]=1;
-    break;
-  case DISABLE:
-    buff[2]=SMART_DISABLE;
-    buff[1]=1;
-    break;
-  case STATUS:
-  case STATUS_CHECK:
-    // this command only says if SMART is working.  It could be
-    // replaced with STATUS_CHECK below.
-    buff[2] = SMART_STATUS;
-    break;
-  case AUTO_OFFLINE:
-    buff[2]=SMART_AUTO_OFFLINE;
-    buff[3]=select;   // YET NOTE - THIS IS A NON-DATA COMMAND!!
-    break;
-  case AUTOSAVE:
-    buff[2]=SMART_AUTOSAVE;
-    buff[3]=select;   // YET NOTE - THIS IS A NON-DATA COMMAND!!
-    break;
-  case IMMEDIATE_OFFLINE:
-    buff[2]=SMART_IMMEDIATE_OFFLINE;
-    buff[1]=select;
-    break;
-  default:
-    pout("Unrecognized command %d in mvsata_os_specific_handler()\n", command);
-    exit(1);
-    break;
-  }  
-  // There are two different types of ioctls().  The HDIO_DRIVE_TASK
-  // one is this:
-  // We are now doing the HDIO_DRIVE_CMD type ioctl.
-  if (ioctl(device, SCSI_IOCTL_SEND_COMMAND, (void *)&smart_command))
-      return -1;
-  //Data returned is starting from 0 offset  
-  if (command == STATUS || command == STATUS_CHECK)
-  {
-    // Cyl low and Cyl high unchanged means "Good SMART status"
-    if (buff[4] == 0x4F && buff[5] == 0xC2)
-      return 0;    
-    // These values mean "Bad SMART status"
-    if (buff[4] == 0xF4 && buff[5] == 0x2C)
-      return 1;    
-    // We haven't gotten output that makes sense; print out some debugging info
-    syserror("Error SMART Status command failed");
-    pout("Please get assistance from %s\n",PROJECTHOME);
-    pout("Register values returned from SMART Status command are:\n");
-    pout("CMD =0x%02x\n",(int)buff[0]);
-    pout("FR =0x%02x\n",(int)buff[1]);
-    pout("NS =0x%02x\n",(int)buff[2]);
-    pout("SC =0x%02x\n",(int)buff[3]);
-    pout("CL =0x%02x\n",(int)buff[4]);
-    pout("CH =0x%02x\n",(int)buff[5]);
-    pout("SEL=0x%02x\n",(int)buff[6]);
-    return -1;   
-  }  
-
-  if (copydata)
-    memcpy(data, buff, 512);
-  return 0; 
-}
-
+}
 
 static char *commandstrings[]={
   "SMART ENABLE",
@@ -880,7 +580,6 @@
     return -1;
   }
   
-<<<<<<< HEAD
   // The reporting is cleaner, and we will find coding bugs faster, if
   // the commands that failed clearly return empty (zeroed) data
   // structures
@@ -902,18 +601,6 @@
 
   // In case the command produces an error, we'll want to know what it is:
   errno=0;
-=======
-  // now execute the command
-  /*Check for MVSATA controller*/
-  if (con->ismvsata) 
-  {
-    retval = mvsata_os_specific_handler(device, command, select, data);
-  }
-  else
-  {
-    retval = os_specific_handler(device, command, select, data);
-  }
->>>>>>> d11caf4f
   
   // now execute the command
   switch (con->controller_type) {
@@ -921,6 +608,9 @@
   case CONTROLLER_3WARE_678K_CHAR:
   case CONTROLLER_3WARE_9000_CHAR:
     retval=escalade_command_interface(device, con->controller_port-1, con->controller_type, command, select, data);
+    break;
+  case CONTROLLER_MARVELL_SATA:
+    retval=marvell_command_interface(device, command, select, data);
     break;
   default:
     retval=ata_command_interface(device, command, select, data);
