--- conflicted
+++ resolved
@@ -74,7 +74,6 @@
 #include "smartd.h"
 #include "utility.h"
 
-<<<<<<< HEAD
 #ifdef _WIN32
 #include "hostname_win32.h" // gethost/domainname()
 #define HAVE_GETHOSTNAME   1
@@ -109,7 +108,7 @@
 extern const char *atacmdnames_c_cvsid, *atacmds_c_cvsid, *ataprint_c_cvsid, *escalade_c_cvsid, 
                   *knowndrives_c_cvsid, *os_XXXX_c_cvsid, *scsicmds_c_cvsid, *utility_c_cvsid;
 
-static const char *filenameandversion="$Id: smartd.c,v 1.333 2004/08/16 22:44:27 ballen4705 Exp $";
+static const char *filenameandversion="$Id: smartd.c,v 1.333.2.1 2004/08/16 23:57:20 ballen4705 Exp $";
 #ifdef NEED_SOLARIS_ATA_CODE
 extern const char *os_solaris_ata_s_cvsid;
 #endif
@@ -119,7 +118,7 @@
 extern const char *int64_vc6_c_cvsid;
 #endif
 #endif
-const char *smartd_c_cvsid="$Id: smartd.c,v 1.333 2004/08/16 22:44:27 ballen4705 Exp $" 
+const char *smartd_c_cvsid="$Id: smartd.c,v 1.333.2.1 2004/08/16 23:57:20 ballen4705 Exp $" 
 ATACMDS_H_CVSID ATAPRINT_H_CVSID CONFIG_H_CVSID
 #ifdef DAEMON_WIN32_H_CVSID
 DAEMON_WIN32_H_CVSID
@@ -135,11 +134,6 @@
 UTILITY_H_CVSID;
 
 extern const char *reportbug;
-=======
-extern const char *atacmds_c_cvsid, *ataprint_c_cvsid, *knowndrives_c_cvsid, *scsicmds_c_cvsid, *utility_c_cvsid;
-const char *smartd_c_cvsid="$Id: smartd.c,v 1.170.2.1 2004/08/13 00:04:38 likewise Exp $" 
-ATACMDS_H_CVSID ATAPRINT_H_CVSID EXTERN_H_CVSID KNOWNDRIVES_H_CVSID SCSICMDS_H_CVSID SMARTD_H_CVSID UTILITY_H_CVSID; 
->>>>>>> d11caf4f
 
 // GNU copyleft statement.  Needed for GPL purposes.
 const char *copyleftstring="smartd comes with ABSOLUTELY NO WARRANTY. This is\n"
@@ -682,20 +676,9 @@
 
   // Export information in environment variables that will be useful
   // for user scripts
-<<<<<<< HEAD
   exportenv(environ_strings[0], "SMARTD_MAILER", executable);
   exportenv(environ_strings[1], "SMARTD_MESSAGE", message);
   exportenv(environ_strings[2], "SMARTD_SUBJECT", subject);
-=======
-  setenv("SMARTD_MAILER", executable, 1);
-  setenv("SMARTD_DEVICE", cfg->name, 1);
-  if (cfg->trymvsata)
-    setenv("SMARTD_DEVICETYPE", "mvsata", 1);
-  else
-    setenv("SMARTD_DEVICETYPE", cfg->tryata?"ata":"scsi", 1);
-  setenv("SMARTD_MESSAGE", message, 1);
-  setenv("SMARTD_SUBJECT", subject, 1);
->>>>>>> d11caf4f
   dateandtimezoneepoch(dates, mail->firstsent);
   exportenv(environ_strings[3], "SMARTD_TFIRST", dates);
   snprintf(dates, DATEANDEPOCHLEN,"%d", (int)mail->firstsent);
@@ -722,6 +705,10 @@
     break;
   case CONTROLLER_ATA:
     exportenv(environ_strings[8], "SMARTD_DEVICETYPE", "ata");
+    exportenv(environ_strings[9], "SMARTD_DEVICE", cfg->name);
+    break;
+  case CONTROLLER_MARVELL_SATA:
+    exportenv(environ_strings[8], "SMARTD_DEVICETYPE", "marvell");
     exportenv(environ_strings[9], "SMARTD_DEVICE", cfg->name);
     break;
   case CONTROLLER_SCSI:
@@ -1059,7 +1046,6 @@
 
 // prints help info for configuration file Directives
 void Directives() {
-<<<<<<< HEAD
   PrintOut(LOG_INFO,
            "Configuration file (%s) Directives (after device name):\n"
            "  -d TYPE Set the device type: ata, scsi, removable, 3ware,N\n"
@@ -1116,35 +1102,6 @@
   default:
     return NULL;
   }
-=======
-  printout(LOG_INFO,"Configuration file (/etc/smartd.conf) Directives (after device name):\n");
-  printout(LOG_INFO,"  -d TYPE Set the device type: ata, scsi, mvsata, removable\n");
-  printout(LOG_INFO,"  -T TYPE Set the tolerance to one of: normal, permissive\n");
-  printout(LOG_INFO,"  -o VAL  Enable/disable automatic offline tests (on/off)\n");
-  printout(LOG_INFO,"  -S VAL  Enable/disable attribute autosave (on/off)\n");
-  printout(LOG_INFO,"  -H      Monitor SMART Health Status, report if failed\n");
-  printout(LOG_INFO,"  -l TYPE Monitor SMART log.  Type is one of: error, selftest\n");
-  printout(LOG_INFO,"  -f      Monitor 'Usage' Attributes, report failures\n");
-  printout(LOG_INFO,"  -m ADD  Send email warning to address ADD\n");
-  printout(LOG_INFO,"  -M TYPE Modify email warning behavior (see man page)\n");
-  printout(LOG_INFO,"  -p      Report changes in 'Prefailure' Attributes\n");
-  printout(LOG_INFO,"  -u      Report changes in 'Usage' Attributes\n");
-  printout(LOG_INFO,"  -t      Equivalent to -p and -u Directives\n");
-  printout(LOG_INFO,"  -r ID   Also report Raw values of Attribute ID with -p, -u or -t\n");
-  printout(LOG_INFO,"  -R ID   Track changes in Attribute ID Raw value with -p, -u or -t\n");
-  printout(LOG_INFO,"  -i ID   Ignore Attribute ID for -f Directive\n");
-  printout(LOG_INFO,"  -I ID   Ignore Attribute ID for -p, -u or -t Directive\n");
-  printout(LOG_INFO,"  -v N,ST Modifies labeling of Attribute N (see man page)  \n");
-  printout(LOG_INFO,"  -P TYPE Drive-specific presets: use, ignore, show, showall\n");
-  printout(LOG_INFO,"  -a      Default: equivalent to -H -f -t -l error -l selftest\n");
-  printout(LOG_INFO,"  -F TYPE Use firmware bug workaround. Type is one of: none, samsung\n");
-  printout(LOG_INFO,"   #      Comment: text after a hash sign is ignored\n");
-  printout(LOG_INFO,"   \\      Line continuation character\n");
-  printout(LOG_INFO,"Attribute ID is a decimal integer 1 <= ID <= 255\n");
-  printout(LOG_INFO,"SCSI devices: only -d, -m, and -M Directives allowed.\n");
-  printout(LOG_INFO,"Example: /dev/hda -a\n");
-return;
->>>>>>> d11caf4f
 }
 
 /* prints help information for command syntax */
@@ -1282,6 +1239,7 @@
   switch (cfg->controller_type) {
   case CONTROLLER_ATA:
   case CONTROLLER_3WARE_678K:
+  case CONTROLLER_MARVELL_SATA:
   case CONTROLLER_UNKNOWN:
     mode="ATA";
     break;
@@ -1301,7 +1259,6 @@
   if ((fd=OpenDevice(name, mode, scanning))<0)
     // device open failed
     return 1;
-<<<<<<< HEAD
   PrintOut(LOG_INFO,"Device: %s, opened\n", name);
   
   // pass user settings on to low-level ATA commands
@@ -1309,11 +1266,6 @@
   con->controller_type=cfg->controller_type;
   con->fixfirmwarebug = cfg->fixfirmwarebug;
   
-=======
-  printout(LOG_INFO,"Device: %s, opened\n", device);
-  //set the global MVSATA flag for further ioctl() usage
-  con->ismvsata = cfg->trymvsata;
->>>>>>> d11caf4f
   // Get drive identity structure
   if ((retid=ataReadHDIdentity (fd,&drive))){
     if (retid<0)
@@ -1560,7 +1512,6 @@
   return 0;
 }
 
-<<<<<<< HEAD
 // on success, return 0. On failure, return >0.  Never return <0,
 // please.
 static int SCSIDeviceScan(cfgfile *cfg, int scanning) {
@@ -1597,77 +1548,6 @@
     CloseDevice(fd, device);
     return 2; 
   }
-=======
-
-static int scsidevicescan(scsidevices_t *devices, cfgfile *cfg)
-{
-    int k, fd, err; 
-    char *device = cfg->name;
-    struct scsi_iec_mode_page iec;
-    int  peri_dt = 0, len = 0;
-    UINT8  tBuf[64];
-
-    // should we try to register this as a SCSI device?
-    if (! cfg->tryscsi)
-        return 1;
-    // open the device
-    if ((fd = opendevice(device, O_RDWR | O_NONBLOCK)) < 0) {
-#ifdef SCSIDEVELOPMENT
-        printout(LOG_WARNING, "Device: %s, skip\n", device);
-        return 0;
-#else
-        return 1;
-#endif
-    }
-    printout(LOG_INFO,"Device: %s, opened\n", device);
-
-    //Check whether SCSI controller is MVSATA
-    err = scsiStdInquiry(fd, tBuf, sizeof(tBuf));
-    if (err) 
-    {
-        if (1 == err)
-            printout(LOG_ERR, "Device: %s, failed Inquiry [err=%d]\n", 
-                                            device, err);
-        close(fd);
-
-    }
-    len = tBuf[4] + 5;
-    peri_dt = tBuf[0] & 0x1f;
-    if (peri_dt == 0) /*TYPE_DISK*/
-    {
-        if (len >= 42)
-        {
-            if (!strcmp(&tBuf[36], "MVSATA"))
-            {           
-                /*MVSATA controller detected*/
-                cfg->tryata = 1;
-                cfg->tryscsi = 0;
-                cfg->trymvsata = 1;
-                cfg->scsidevicenum = numscsidevices;
-                cfg->atadevicenum = -1; 
-                closedevice(fd, device);
-                return 3;        
-            }            
-        }
-    }
-    //MVSATA
-
-    // check that it's ready for commands. IE stores its stuff on the media.
-    if ((err = scsiTestUnitReady(fd))) {
-      if (1 == err)
-	printout(LOG_WARNING, "Device: %s, NOT READY (media absent, spun "
-		 "down); skip\n", device);
-      else
-	printout(LOG_ERR, "Device: %s, failed Test Unit Ready [err=%d]\n", 
-		 device, err);
-      close(fd);
-#ifdef SCSIDEVELOPMENT
-      return 0;
-#else
-      return 2; 
-#endif
-    }
->>>>>>> d11caf4f
   
   // Badly-conforming USB storage devices may fail this check.
   // The response to the following IE mode page fetch (current and
@@ -1768,7 +1648,6 @@
       PrintOut(LOG_INFO,"Device: %s, disabled autosave (set GLTSD bit).\n",device);
   }
 
-<<<<<<< HEAD
   // or enable autosave (clear GLTSD bit)
   if (cfg->autosave==2){
     if (scsiSetControlGLTSD(fd, 0, cfg->modese_len))
@@ -1782,231 +1661,6 @@
   
   // close file descriptor
   CloseDevice(fd, device);
-  return 0;
-=======
-    // record number of device, type of device, increment device count
-    cfg->tryata = 0;
-    cfg->tryscsi = 1;
-    cfg->trymvsata = 0;
-    cfg->scsidevicenum = numscsidevices;
-    cfg->atadevicenum = -1;
-    ++numscsidevices;
-
-    // close file descriptor
-    closedevice(fd, device);
-    return 0;
->>>>>>> d11caf4f
-}
-
-int mvsatadevicescan2(scsidevices_t *devices, cfgfile *cfg)
-{
-  int fd;
-  struct hd_driveid drive;
-  char *device=cfg->name;
-  
-  // should we try to register this as an ATA device?
-  if (!(cfg->trymvsata))
-    return 1;
-  
-  // open the device
-  if ((fd=opendevice(device, O_RDONLY | O_NONBLOCK))<0)
-    // device open failed
-    return 1;
-
-  /*set the global MVSATA flag for further ioctl()*/
-  con->ismvsata = cfg->trymvsata;
-  if (cfg->trymvsata)
-  {
-      /*Reset ignored values*/
-      devices->SmartPageSupported = 0;
-      devices->Temperature = 0;
-      devices->TempPageSupported = 0;
-  }
-  printout(LOG_INFO,"Device: %s, opened\n", device);
-  // Get drive identity structure
-  if (ataReadHDIdentity (fd,&drive)){
-    // Unable to read Identity structure
-    printout(LOG_INFO,"Device: %s, unable to read Device Identity Structure\n",device);
-    close(fd);
-    return 2; 
-  }
-  
-  // pass user setings on to low-level ATA commands
-  con->fixfirmwarebug = cfg->fixfirmwarebug;
-
-  // Show if device in database, and use preset vendor attribute
-  // options unless user has requested otherwise.
-  if (!cfg->ignorepresets){
-
-    // do whatever applypresets decides to do
-    if (applypresets(&drive, cfg->attributedefs, con)<0)
-      printout(LOG_INFO, "Device: %s, not found in smartd database.\n", device);
-    else
-      printout(LOG_INFO, "Device: %s, found in smartd database.\n", device);
-
-    // then save the correct state of the flag (applypresets may have changed it)
-    cfg->fixfirmwarebug = con->fixfirmwarebug;
-  }
-  else
-    printout(LOG_INFO, "Device: %s, smartd database not searched (Directive: -P ignore).\n", device);
-
-  // If requested, show which presets would be used for this drive
-  if (cfg->showpresets) {
-    int savedebugmode=debugmode;
-    printout(LOG_INFO, "Device %s: presets are:\n", device);
-    if (!debugmode)
-      debugmode=2;
-    showpresets(&drive);
-    debugmode=savedebugmode;
-  }
-
-  if (!cfg->permissive && !ataSmartSupport(&drive)){
-    // SMART not supported
-    printout(LOG_INFO,"Device: %s, appears to lack SMART, use '-T permissive' Directive to try anyway.\n",device);
-    close(fd);
-    return 2; 
-  }
-  
-  if (ataEnableSmart(fd)){
-    // Enable SMART command has failed
-    printout(LOG_INFO,"Device: %s, could not enable SMART capability\n",device);
-    close(fd);
-    return 2; 
-  }
-  
-  // disable device attribute autosave...
-  if (cfg->autosave==1){
-    if (ataDisableAutoSave(fd))
-      printout(LOG_INFO,"Device: %s, could not disable SMART Attribute Autosave.\n",device);
-    else
-      printout(LOG_INFO,"Device: %s, disabled SMART Attribute Autosave.\n",device);
-  }
-
-  // or enable device attribute autosave
-  if (cfg->autosave==2){
-    if (ataEnableAutoSave(fd))
-      printout(LOG_INFO,"Device: %s, could not enable SMART Attribute Autosave.\n",device);
-    else
-      printout(LOG_INFO,"Device: %s, enabled SMART Attribute Autosave.\n",device);
-  }
-
-  // capability check: SMART status
-  if (cfg->smartcheck && ataSmartStatus2(fd)==-1){
-    printout(LOG_INFO,"Device: %s, not capable of SMART Health Status check\n",device);
-    cfg->smartcheck=0;
-  }
-  
-  // capability check: Read smart values and thresholds
-  if (cfg->usagefailed || cfg->prefail || cfg->usage || cfg->autoofflinetest) {
-    devices->smartval=(struct ata_smart_values *)calloc(1,sizeof(struct ata_smart_values));
-    devices->smartthres=(struct ata_smart_thresholds *)calloc(1,sizeof(struct ata_smart_thresholds));
-    
-    if (!devices->smartval || !devices->smartthres){
-      printout(LOG_CRIT,"Not enough memory to obtain SMART data\n");
-      exit(EXIT_NOMEM);
-    }
-    
-    if (ataReadSmartValues(fd,devices->smartval) ||
-        ataReadSmartThresholds (fd,devices->smartthres)){
-      printout(LOG_INFO,"Device: %s, Read SMART Values and/or Thresholds Failed\n",device);
-      free(devices->smartval);
-      free(devices->smartthres);
-
-      // make it easy to recognize that we've deallocated
-      devices->smartval=NULL;
-      devices->smartthres=NULL;
-      cfg->usagefailed=cfg->prefail=cfg->usage=0;
-    }
-  }
-
-  // enable/disable automatic on-line testing
-  if (cfg->autoofflinetest){
-    // is this an enable or disable request?
-    char *what=(cfg->autoofflinetest==1)?"disable":"enable";
-    if (!devices->smartval)
-      printout(LOG_INFO,"Device: %s, could not %s SMART Automatic Offline Testing.\n",device, what);
-    else {
-      // if command appears unsupported, issue a warning...
-      if (!isSupportAutomaticTimer(devices->smartval))
-    printout(LOG_INFO,"Device: %s, SMART Automatic Offline Testing unsupported...\n",device);
-      // ... but then try anyway
-      if ((cfg->autoofflinetest==1)?ataDisableAutoOffline(fd):ataEnableAutoOffline(fd))
-    printout(LOG_INFO,"Device: %s, %s SMART Automatic Offline Testing failed.\n", device, what);
-      else
-    printout(LOG_INFO,"Device: %s, %sd SMART Automatic Offline Testing.\n", device, what);
-    }
-  }
-  
-  // capability check: self-test-log
-  if (cfg->selftest){
-    int val;
-
-    // see if device supports Self-test logging.  Note that the
-    // following line is not a typo: Device supports self-test log if
-    // and only if it also supports error log.
-    if (!isSmartErrorLogCapable(devices->smartval)){
-      printout(LOG_INFO, "Device: %s, does not support SMART Self-test Log.\n", device);
-      cfg->selftest=0;
-      cfg->selflogcount=0;
-    }
-    else {
-      // get number of Self-test errors logged
-      val=selftesterrorcount(fd, device);
-      if (val>=0)
-    cfg->selflogcount=val;
-      else
-    cfg->selftest=0;
-    }
-  }
-  
-  // capability check: ATA error log
-  if (cfg->errorlog){
-    int val;
-
-    // see if device supports error logging
-    if (!isSmartErrorLogCapable(devices->smartval)){
-      printout(LOG_INFO, "Device: %s, does not support SMART Error Log.\n", device);
-      cfg->errorlog=0;
-      cfg->ataerrorcount=0;
-    }
-    else {
-      // get number of ATA errors logged
-      val=ataerrorcount(fd, device);
-      if (val>=0)
-    cfg->ataerrorcount=val;
-      else
-    cfg->errorlog=0;
-    }
-  }
-  
-  // If no tests available or selected, return
-  if (!(cfg->errorlog || cfg->selftest || cfg->smartcheck || 
-        cfg->usagefailed || cfg->prefail || cfg->usage)) {
-    close(fd);
-    return 3;
-  }
-  
-  // Do we still have entries available?
-  if (numatadevices>=MAXATADEVICES){
-    printout(LOG_CRIT,"smartd has found more than MAXATADEVICES=%d ATA devices.\n"
-             "Recompile code from " PROJECTHOME " with larger MAXATADEVICES\n",(int)numatadevices);
-    exit(EXIT_CCONST);
-  }
-  
-  // register device
-  printout(LOG_INFO,"Device: %s, is SMART capable. Adding to \"monitor\" list.\n",device);
-  
-  // we were called from a routine that has global storage for the name.  Keep pointer.
-  devices->devicename=device;
-  devices->cfg=cfg;  
-  cfg->tryscsi=0;
-  cfg->tryata=1;
-  cfg->trymvsata=1;
-  cfg->atadevicenum = -1;
-  cfg->scsidevicenum = numscsidevices;  
-  numscsidevices++;  
-  // close file descriptor
-  closedevice(fd, device);
   return 0;
 }
 
@@ -2366,7 +2020,6 @@
     MailWarning(cfg, 9, "Device: %s, unable to open device", name);
     return 1;
   }
-<<<<<<< HEAD
 
   // user may have requested (with the -n Directive) to leave the disk
   // alone if it is in idle or sleeping mode.  In this case check the
@@ -2413,10 +2066,6 @@
     }    
   }
 
-=======
-  //set MVSATA global flag for further ioctl()
-  con->ismvsata = cfg->trymvsata;
->>>>>>> d11caf4f
   // check smart status
   if (cfg->smartcheck){
     int status=ataSmartStatus2(fd);
@@ -2591,21 +2240,8 @@
   return 0;
 }
 
-<<<<<<< HEAD
 #define DEF_SCSI_REPORT_TEMPERATURE_DELTA 2
 static int scsi_report_temperature_delta = DEF_SCSI_REPORT_TEMPERATURE_DELTA;
-=======
-/* Calls ataCheckDevice instead of scsi */
-int mvsataCheckDevice(scsidevices_t *drive)
-{
-    atadevices_t atadrive;
-    atadrive.devicename = drive->devicename;
-    atadrive.cfg = drive->cfg;
-    atadrive.smartthres = drive->smartthres;
-    atadrive.smartval = drive->smartval;
-    return ataCheckDevice(&atadrive);
-}
->>>>>>> d11caf4f
 
 int SCSICheckDevice(cfgfile *cfg)
 {
@@ -2697,24 +2333,8 @@
   for (i=0; i<numdevscsi; i++)
     SCSICheckDevice(scsidevices[i]);
 
-<<<<<<< HEAD
   return;
 }
-=======
-  // Infinite loop, which checks devices
-  printout(LOG_INFO,"Started monitoring %d ATA and %d SCSI devices\n",numatadevices,numscsidevices);
-  while (1){
-    for (i=0; i<numatadevices; i++) 
-      ataCheckDevice(atadevices+i);
-    
-    for (i=0; i<numscsidevices; i++)
-    {
-        if (scsidevices[i].cfg->trymvsata)
-            mvsataCheckDevice(scsidevices+i);   
-        else
-            scsiCheckDevice(scsidevices+i); 
-    }
->>>>>>> d11caf4f
 
 #if SCSITIMEOUT
 // This alarm means that a SCSI USB device was hanging
@@ -2998,12 +2618,14 @@
     if ((arg = strtok(NULL, delim)) == NULL) {
       missingarg = 1;
     } else if (!strcmp(arg, "ata")) {
-<<<<<<< HEAD
       cfg->controller_port = 0;
       cfg->controller_type = CONTROLLER_ATA;
     } else if (!strcmp(arg, "scsi")) {
       cfg->controller_port =0;
       cfg->controller_type = CONTROLLER_SCSI;
+    } else if (!strcmp(arg, "marvell")) {
+      cfg->controller_port =0;
+      cfg->controller_type = CONTROLLER_MARVELL_SATA;
     } else if (!strcmp(arg, "removable")) {
       cfg->removable = 1;
     } else {
@@ -3036,26 +2658,6 @@
         cfg->controller_port = i+1;
       }
       s=CheckFree(s, __LINE__,filenameandversion); 
-=======
-      cfg->tryata  = 1;
-      cfg->tryscsi = 0;
-      cfg->trymvsata = 0;
-    } else if (!strcmp(arg, "scsi")) {
-      cfg->tryscsi = 1;
-      cfg->tryata  = 0;
-      cfg->trymvsata = 0;
-    } else if (!strcmp(arg, "removable")) {
-      cfg->removable = 1;
-    } 
-    //set the MVSATA flag if device type is "mvsata"
-    else if (!strcmp(arg, "mvsata")) {
-      cfg->tryscsi = 0;
-      cfg->tryata  = 1;
-      cfg->trymvsata  = 1;
-    }
-    else {
-      badarg = 1;
->>>>>>> d11caf4f
     }
     break;
   case 'F':
@@ -3434,14 +3036,7 @@
 
   // Store line number, and by default check for both device types.
   cfg->lineno=lineno;
-<<<<<<< HEAD
-  
-=======
-  cfg->tryscsi=1;
-  cfg->tryata=1;
-  //reset the MVSATA flag: will be detected automatically if present
-  cfg->trymvsata=0;
->>>>>>> d11caf4f
+  
   // Try and recognize if a IDE or SCSI device.  These can be
   // overwritten by configuration file directives.
   if (cfg->controller_type==CONTROLLER_UNKNOWN)
@@ -3992,7 +3587,6 @@
   if (num<=0)
     return 0;
   
-<<<<<<< HEAD
   // loop over entries to create
   for (i=0; i<num; i++){
     
@@ -4002,55 +3596,6 @@
       while (cfgentries_max<=start+i)
         cfgentries=AllocateMoreSpace(cfgentries, &cfgentries_max, "simulated configuration file device");
       cfg=cfgentries[start+i]=CreateConfigEntry(first);
-=======
-  // loop over the number of entries that we should create
-  for(i=0; i<num; i++){
-    cfgfile *cfg=config+start+i;
-    
-    // If user has given the scan directive, copy config files
-    // entries.  Note that some allocated memory blocks such as those
-    // for isattoff() get their reference addresses copied.  Other
-    // allocated memory blocks, like those for the name, get
-    // rewritten.
-    if (scandirective){
-      memcpy(cfg, config, sizeof(*cfg));
-    }
-    else {
-      // no config file was used: all structure entries need to be set
-      memset(cfg,0,sizeof(*cfg));
-      
-      // enable all possible tests
-      cfg->smartcheck=1;
-      cfg->prefail=1;
-      cfg->usagefailed=1;
-      cfg->usage=1;
-      cfg->selftest=1;
-      cfg->errorlog=1;
-      
-      // lineno==0 is our clue that the device was not found in a
-      // config file!
-      cfg->lineno=0;
-      
-      // Allocate memory (won't be used!) for checking things to ignore
-      cfg->monitorattflags=(unsigned char *)calloc(NMONITOR*32,1);
-      cfg->attributedefs=(unsigned char *)calloc(256,1);
-      if (!cfg->monitorattflags || !cfg->attributedefs) {
-	printout(LOG_INFO,"No memory for %d'th device after %s, %s\n", i, name, strerror(errno));
-	exit(EXIT_NOMEM);
-      }
-    }
-    
-    // select if it's a SCSI or ATA device
-    cfg->tryata=isata;
-    cfg->tryscsi=!isata;
-    //reset trymvsata flag
-    cfg->trymvsata = 0;
-    // put in the device name
-    cfg->name=strdup(name);
-    if (!cfg->name) {
-      printout(LOG_INFO,"No memory for %d'th device after %s, %s\n", i, name, strerror(errno));
-      exit(EXIT_NOMEM);
->>>>>>> d11caf4f
     }
 
     // ATA or SCSI?
@@ -4087,7 +3632,6 @@
              type, name);
   return;
 }
-<<<<<<< HEAD
 
 // Returns negative value (see ParseConfigFile()) if config file
 // had errors, else number of entries which may be zero or positive. 
@@ -4095,21 +3639,6 @@
 // then *scanning is set to 1, else 0.
 int ReadOrMakeConfigEntries(int *scanning){
   int entries;
-=======
- 
- 
-/* Main Program */
-int main (int argc, char **argv){
-  atadevices_t atadevices[MAXATADEVICES], *atadevicesptr=atadevices;
-  scsidevices_t scsidevices[MAXSCSIDEVICES], *scsidevicesptr=scsidevices;
-  int i, entries, scandirective=0, scanning=0;
-  int res = 0;
-  smartmonctrl control;
-  
-  // initialize global communications variables
-  con=&control;
-  memset(con,0,sizeof(control));
->>>>>>> d11caf4f
   
   // deallocate any cfgfile data structures in memory
   RmAllConfigEntries();
@@ -4167,20 +3696,6 @@
   return entries;
 }
 
-<<<<<<< HEAD
-=======
-    // initialize total number of entries to seach for
-    entries=0;
-    doata=config->tryata;
-    doscsi=config->tryscsi || config->trymvsata;    
-    // make list of ATA devices to search for
-    if (doata)
-      entries+=makeconfigentries(MAXATADEVICES,  "/dev/hda", 1, entries, scandirective);
-    // make list of SCSI devices to search for
-    if (doscsi)
-      entries+=makeconfigentries(MAXSCSIDEVICES, "/dev/sda", 0, entries, scandirective);
-  }
->>>>>>> d11caf4f
 
 // This function tries devices from cfgentries.  Each one that can be
 // registered is moved onto the [ata|scsi]devices lists and removed
@@ -4202,7 +3717,6 @@
       continue;
     
     // register ATA devices
-<<<<<<< HEAD
     if (ent->controller_type!=CONTROLLER_SCSI){
       if (ATADeviceScan(ent, scanning))
         CanNotRegister(ent->name, "ATA", ent->lineno, scanning);
@@ -4274,45 +3788,6 @@
         PrintOut(LOG_CRIT, "Unable to register device %s (no Directive -d removable). Exiting.\n", ent->name);
         EXIT(EXIT_BADDEV);
       }
-=======
-    if (config[i].trymvsata)
-    {
-        /*scan device connected to MVSATA*/
-      if (mvsatadevicescan2(scsidevicesptr+numscsidevices, config+i))
-        cantregister(config[i].name, "MVSATA", config[i].lineno, scandirective);
-      else
-        notregistered=0;
-    }    
-    else
-    {   
-        if (config[i].tryata)
-        {
-          if (atadevicescan2(atadevicesptr+numatadevices, config+i))
-            cantregister(config[i].name, "ATA", config[i].lineno, scandirective);
-          else
-            notregistered=0;
-        }    
-    }
-    
-    // then register SCSI devices
-    if (config[i].tryscsi)
-    {
-      config[i].trymvsata = 0;
-      res = scsidevicescan(scsidevicesptr+numscsidevices, config+i);
-      if (res) 
-      {
-        //if MVSATA controller detected rescan with ATA options
-        if (config[i].trymvsata) 
-        {
-            i--;
-            continue;
-        }
-        else
-            cantregister(config[i].name, "SCSI", config[i].lineno, scandirective);
-      }     
-      else
-	notregistered=0;
->>>>>>> d11caf4f
     }
     
     // free up memory if device could not be registered
